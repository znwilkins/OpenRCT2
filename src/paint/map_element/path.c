#pragma region Copyright (c) 2014-2016 OpenRCT2 Developers
/*****************************************************************************
 * OpenRCT2, an open source clone of Roller Coaster Tycoon 2.
 *
 * OpenRCT2 is the work of many authors, a full list can be found in contributors.md
 * For more information, visit https://github.com/OpenRCT2/OpenRCT2
 *
 * OpenRCT2 is free software: you can redistribute it and/or modify
 * it under the terms of the GNU General Public License as published by
 * the Free Software Foundation, either version 3 of the License, or
 * (at your option) any later version.
 *
 * A full copy of the GNU General Public License can be found in licence.txt
 *****************************************************************************/
#pragma endregion

#include "../../config.h"
#include "../../game.h"
#include "../../interface/viewport.h"
#include "../../localisation/localisation.h"
#include "../../object_list.h"
#include "../../peep/staff.h"
#include "../../ride/track.h"
#include "../../ride/track_paint.h"
#include "../../world/footpath.h"
#include "../../world/scenery.h"
#include "../paint.h"
#include "../supports.h"
#include "map_element.h"
<<<<<<< HEAD
#include "surface.h"
=======
#include "../../addresses.h"
#include "../../world/map.h"
#include "../../world/scenery.h"
#include "../../drawing/lightfx.h"
#include "../../world/footpath.h"
>>>>>>> 9be89416

// #3628: Until path_paint is implemented, this variable is used by scrolling_text_setup
//        to use the old string arguments array. Remove when scrolling_text_setup is no
//        longer hooked.
bool TempForScrollText = false;

<<<<<<< HEAD
const uint8 byte_98D800[] = {
	12, 9, 3, 6
};

const uint8 byte_98D6E0[] = {
	0, 1, 2, 3, 4, 5, 6, 7, 8, 9, 10, 11, 12, 13, 14, 15,
	0, 1, 2, 20, 4, 5, 6, 22, 8, 9, 10, 26, 12, 13, 14, 36,
	0, 1, 2, 3, 4, 5, 21, 23, 8, 9, 10, 11, 12, 13, 33, 37,
	0, 1, 2, 3, 4, 5, 6, 24, 8, 9, 10, 11, 12, 13, 14, 38,
	0, 1, 2, 3, 4, 5, 6, 7, 8, 9, 10, 11, 29, 30, 34, 39,
	0, 1, 2, 3, 4, 5, 6, 7, 8, 9, 10, 11, 12, 13, 14, 40,
	0, 1, 2, 3, 4, 5, 6, 7, 8, 9, 10, 11, 12, 13, 35, 41,
	0, 1, 2, 3, 4, 5, 6, 7, 8, 9, 10, 11, 12, 13, 14, 42,
	0, 1, 2, 3, 4, 5, 6, 7, 8, 25, 10, 27, 12, 31, 14, 43,
	0, 1, 2, 3, 4, 5, 6, 7, 8, 9, 10, 28, 12, 13, 14, 44,
	0, 1, 2, 3, 4, 5, 6, 7, 8, 9, 10, 11, 12, 13, 14, 45,
	0, 1, 2, 3, 4, 5, 6, 7, 8, 9, 10, 11, 12, 13, 14, 46,
	0, 1, 2, 3, 4, 5, 6, 7, 8, 9, 10, 11, 12, 32, 14, 47,
	0, 1, 2, 3, 4, 5, 6, 7, 8, 9, 10, 11, 12, 13, 14, 48,
	0, 1, 2, 3, 4, 5, 6, 7, 8, 9, 10, 11, 12, 13, 14, 49,
	0, 1, 2, 3, 4, 5, 6, 7, 8, 9, 10, 11, 12, 13, 14, 50
};

const sint16 stru_98D804[][4] = {
	{3, 3, 26, 26},
	{0, 3, 29, 26},
	{3, 3, 26, 29},
	{0, 3, 29, 29},
	{3, 3, 29, 26},
	{0, 3, 32, 26},
	{3, 3, 29, 29},
	{0, 3, 32, 29},
	{3, 0, 26, 29},
	{0, 0, 29, 29},
	{3, 0, 26, 32},
	{0, 0, 29, 32},
	{3, 0, 29, 29},
	{0, 0, 32, 29},
	{3, 0, 29, 32},
	{0, 0, 32, 32},
};

const uint8 byte_98D8A4[] = {
	0, 0, 1, 0, 0, 0, 1, 0, 1, 1, 1, 1, 0, 0, 1, 0
};

void loc_6A37C9(rct_map_element * mapElement, int height, rct_footpath_entry * footpathEntry, bool hasFences, uint32 imageFlags, uint32 sceneryImageFlags);

void loc_6A3B57(rct_map_element* mapElement, sint16 height, rct_footpath_entry* footpathEntry, bool hasFences, uint32 imageFlags, uint32 sceneryImageFlags);

/* rct2: 0x006A5AE5 */
static void path_bit_lights_paint(rct_scenery_entry* pathBitEntry, rct_map_element* mapElement, int height, uint8 edges, uint32 pathBitImageFlags) {
	if (footpath_element_is_sloped(mapElement))
		height += 8;

	uint32 imageId;

	if (!(edges & (1 << 0))) {
		imageId = pathBitEntry->image + 1;

		if (mapElement->flags & MAP_ELEMENT_FLAG_BROKEN)
			imageId += 4;

		imageId |= pathBitImageFlags;

		sub_98197C(imageId, 2, 16, 1, 1, 23, height, 3, 16, height + 2, get_current_rotation());
	}
	if (!(edges & (1 << 1))) {
		imageId = pathBitEntry->image + 2;

		if (mapElement->flags & MAP_ELEMENT_FLAG_BROKEN)
			imageId += 4;

		imageId |= pathBitImageFlags;

		sub_98197C(imageId, 16, 30, 1, 0, 23, height, 16, 29, height + 2, get_current_rotation());
	}

	if (!(edges & (1 << 2))) {
		imageId = pathBitEntry->image + 3;

		if (mapElement->flags & MAP_ELEMENT_FLAG_BROKEN)
			imageId += 4;

		imageId |= pathBitImageFlags;

		sub_98197C(imageId, 30, 16, 0, 1, 23, height, 29, 16, height + 2, get_current_rotation());
	}

	if (!(edges & (1 << 3))) {
		imageId = pathBitEntry->image + 4;

		if (mapElement->flags & MAP_ELEMENT_FLAG_BROKEN)
			imageId += 4;

		imageId |= pathBitImageFlags;

		sub_98197C(imageId, 16, 2, 1, 1, 23, height, 16, 3, height + 2, get_current_rotation());
	}
}

/* rct2: 0x006A5C94 */
static void path_bit_bins_paint(rct_scenery_entry* pathBitEntry, rct_map_element* mapElement, int height, uint8 edges, uint32 pathBitImageFlags) {
	if (footpath_element_is_sloped(mapElement))
		height += 8;

	uint32 imageId;

	if (!(edges & (1 << 0))) {
		imageId = pathBitEntry->image + 5;

		imageId |= pathBitImageFlags;

		if (!(mapElement->flags & MAP_ELEMENT_FLAG_BROKEN)) {
			imageId -= 4;
			
			if (!(mapElement->properties.path.addition_status & (0x3 << get_current_rotation())))
				imageId += 8;
		}
		

		sub_98197C(imageId, 7, 16, 1, 1, 7, height, 7, 16, height + 2, get_current_rotation());
	}
	if (!(edges & (1 << 1))) {
		imageId = pathBitEntry->image + 6;

		imageId |= pathBitImageFlags;

		if (!(mapElement->flags & MAP_ELEMENT_FLAG_BROKEN)) {
			imageId -= 4;

			if (!(mapElement->properties.path.addition_status & rol8(0xC, get_current_rotation())))
				imageId += 8;
		}
		

		sub_98197C(imageId, 16, 25, 1, 1, 7, height, 16, 25, height + 2, get_current_rotation());
	}

	if (!(edges & (1 << 2))) {
		imageId = pathBitEntry->image + 7;

		imageId |= pathBitImageFlags;

		if (!(mapElement->flags & MAP_ELEMENT_FLAG_BROKEN)) {
			imageId -= 4;

			if (!(mapElement->properties.path.addition_status & rol8(0x30, get_current_rotation())))
				imageId += 8;
		}
		

		sub_98197C(imageId, 25, 16, 1, 1, 7, height, 25, 16, height + 2, get_current_rotation());
	}

	if (!(edges & (1 << 3))) {
		imageId = pathBitEntry->image + 8;

		imageId |= pathBitImageFlags;

		if (!(mapElement->flags & MAP_ELEMENT_FLAG_BROKEN)) {
			imageId -= 4;

			if (!(mapElement->properties.path.addition_status & rol8(0xC0, get_current_rotation())))
				imageId += 8;
		}
		

		sub_98197C(imageId, 16, 7, 1, 1, 7, height, 16, 7, height + 2, get_current_rotation());
	}
}

/* rct2: 0x006A5E81 */
static void path_bit_benches_paint(rct_scenery_entry* pathBitEntry, rct_map_element* mapElement, int height, uint8 edges, uint32 pathBitImageFlags) {
	uint32 imageId;

	if (!(edges & (1 << 0))) {
		imageId = pathBitEntry->image + 1;

		if (mapElement->flags & MAP_ELEMENT_FLAG_BROKEN)
			imageId += 4;

		imageId |= pathBitImageFlags;

		sub_98197C(imageId, 7, 16, 0, 16, 7, height, 6, 8, height + 2, get_current_rotation());
	}
	if (!(edges & (1 << 1))) {
		imageId = pathBitEntry->image + 2;

		if (mapElement->flags & MAP_ELEMENT_FLAG_BROKEN)
			imageId += 4;

		imageId |= pathBitImageFlags;

		sub_98197C(imageId, 16, 25, 16, 0, 7, height, 8, 23, height + 2, get_current_rotation());
	}

	if (!(edges & (1 << 2))) {
		imageId = pathBitEntry->image + 3;

		if (mapElement->flags & MAP_ELEMENT_FLAG_BROKEN)
			imageId += 4;

		imageId |= pathBitImageFlags;

		sub_98197C(imageId, 25, 16, 0, 16, 7, height, 23, 8, height + 2, get_current_rotation());
	}

	if (!(edges & (1 << 3))) {
		imageId = pathBitEntry->image + 4;

		if (mapElement->flags & MAP_ELEMENT_FLAG_BROKEN)
			imageId += 4;

		imageId |= pathBitImageFlags;

		sub_98197C(imageId, 16, 7, 16, 0, 7, height, 8, 6, height + 2, get_current_rotation());
	}
}

/* rct2: 0x006A6008 */
static void path_bit_jumping_fountains_paint(rct_scenery_entry* pathBitEntry, rct_map_element* mapElement, int height, uint8 edges, uint32 pathBitImageFlags, rct_drawpixelinfo* dpi) {
	if (dpi->zoom_level != 0)
		return;

	uint32 imageId = pathBitEntry->image;
	imageId |= pathBitImageFlags;

	sub_98197C(imageId + 1, 0, 0, 1, 1, 2, height, 3, 3, height + 2, get_current_rotation());
	sub_98197C(imageId + 2, 0, 0, 1, 1, 2, height, 3, 29, height + 2, get_current_rotation());
	sub_98197C(imageId + 3, 0, 0, 1, 1, 2, height, 29, 29, height + 2, get_current_rotation());
	sub_98197C(imageId + 4, 0, 0, 1, 1, 2, height, 29, 3, height + 2, get_current_rotation());
}

/**
 * rct2: 0x006A4101
 * @param map_element (esi)
 * @param (ecx)
 * @param ebp (ebp)
 * @param base_image_id (0x00F3EF78)
 */
static void sub_6A4101(rct_map_element * map_element, uint16 height, uint32 ebp, bool word_F3F038, rct_footpath_entry * footpathEntry, uint32 base_image_id, uint32 imageFlags)
{
	if (map_element->type & 1) {
		uint8 local_ebp = ebp & 0x0F;
		if (footpath_element_is_sloped(map_element)) {
			switch ((map_element->properties.path.type + get_current_rotation()) & 0x03) {
				case 0:
					sub_98197C(95 + base_image_id, 0, 4, 32, 1, 23, height, 0, 4, height + 2, get_current_rotation());
					sub_98197C(95 + base_image_id, 0, 28, 32, 1, 23, height, 0, 28, height + 2, get_current_rotation());
					break;
				case 1:
					sub_98197C(94 + base_image_id, 4, 0, 1, 32, 23, height, 4, 0, height + 2, get_current_rotation());
					sub_98197C(94 + base_image_id, 28, 0, 1, 32, 23, height, 28, 0, height + 2, get_current_rotation());
					break;
				case 2:
					sub_98197C(96 + base_image_id, 0, 4, 32, 1, 23, height, 0, 4, height + 2, get_current_rotation());
					sub_98197C(96 + base_image_id, 0, 28, 32, 1, 23, height, 0, 28, height + 2, get_current_rotation());
					break;
				case 3:
					sub_98197C(93 + base_image_id, 4, 0, 1, 32, 23, height, 4, 0, height + 2, get_current_rotation());
					sub_98197C(93 + base_image_id, 28, 0, 1, 32, 23, height, 28, 0, height + 2, get_current_rotation());
					break;
			}
		} else {
			switch (local_ebp) {
				case 1:
					sub_98197C(90 + base_image_id, 0, 4, 28, 1, 7, height, 0, 4, height + 2, get_current_rotation());
					sub_98197C(90 + base_image_id, 0, 28, 28, 1, 7, height, 0, 28, height + 2, get_current_rotation());
					break;
				case 2:
					sub_98197C(91 + base_image_id, 4, 0, 1, 28, 7, height, 4, 0, height + 2, get_current_rotation());
					sub_98197C(91 + base_image_id, 28, 0, 1, 28, 7, height, 28, 0, height + 2, get_current_rotation());
					break;
				case 3:
					sub_98197C(90 + base_image_id, 0, 4, 28, 1, 7, height, 0, 4, height + 2, get_current_rotation());
					sub_98197C(91 + base_image_id, 28, 0, 1, 28, 7, height, 28, 4, height + 2, get_current_rotation()); // bound_box_offset_y seems to be a bug
					sub_98197C(98 + base_image_id, 0, 0, 4, 4, 7, height, 0, 28, height + 2, get_current_rotation());
					break;
				case 4:
					sub_98197C(92 + base_image_id, 0, 4, 28, 1, 7, height, 0, 4, height + 2, get_current_rotation());
					sub_98197C(92 + base_image_id, 0, 28, 28, 1, 7, height, 0, 28, height + 2, get_current_rotation());
					break;
				case 5:
					sub_98197C(88 + base_image_id, 0, 4, 32, 1, 7, height, 0, 4, height + 2, get_current_rotation());
					sub_98197C(88 + base_image_id, 0, 28, 32, 1, 7, height, 0, 28, height + 2, get_current_rotation());
					break;
				case 6:
					sub_98197C(91 + base_image_id, 4, 0, 1, 28, 7, height, 4, 0, height + 2, get_current_rotation());
					sub_98197C(92 + base_image_id, 0, 4, 28, 1, 7, height, 0, 4, height + 2, get_current_rotation());
					sub_98197C(99 + base_image_id, 0, 0, 4, 4, 7, height, 28, 28, height + 2, get_current_rotation());
					break;
				case 8:
					sub_98197C(89 + base_image_id, 4, 0, 1, 28, 7, height, 4, 0, height + 2, get_current_rotation());
					sub_98197C(89 + base_image_id, 28, 0, 1, 28, 7, height, 28, 0, height + 2, get_current_rotation());
					break;
				case 9:
					sub_98197C(89 + base_image_id, 28, 0, 1, 28, 7, height, 28, 0, height + 2, get_current_rotation());
					sub_98197C(90 + base_image_id, 0, 28, 28, 1, 7, height, 0, 28, height + 2, get_current_rotation());
					sub_98197C(97 + base_image_id, 0, 0, 4, 4, 7, height, 0, 0, height + 2, get_current_rotation());
					break;
				case 10:
					sub_98197C(87 + base_image_id, 4, 0, 1, 32, 7, height, 4, 0, height + 2, get_current_rotation());
					sub_98197C(87 + base_image_id, 28, 0, 1, 32, 7, height, 28, 0, height + 2, get_current_rotation());
					break;
				case 12:
					sub_98197C(89 + base_image_id, 4, 0, 1, 28, 7, height, 4, 0, height + 2, get_current_rotation());
					sub_98197C(92 + base_image_id, 0, 28, 28, 1, 7, height, 4, 28, height + 2, get_current_rotation()); // bound_box_offset_x seems to be a bug
					sub_98197C(100 + base_image_id, 0, 0, 4, 4, 7, height, 28, 0, height + 2, get_current_rotation());
					break;
				default:
					// purposely left empty
					break;
			}
		}

		if (!(map_element->properties.path.type & 0x08)) {
			return;
		}

		uint8 direction = ((map_element->type & 0xC0) >> 6);
		// Draw ride sign
		gPaintInteractionType = VIEWPORT_INTERACTION_ITEM_RIDE;
		if (footpath_element_is_sloped(map_element)) {
			if (footpath_element_get_slope_direction(map_element) == direction)
				height += 16;
		}
		direction += get_current_rotation();
		direction &= 3;

		rct_xyz16 boundBoxOffsets = {
			.x = BannerBoundBoxes[direction][0].x,
			.y = BannerBoundBoxes[direction][0].y,
			.z = height + 2
		};

		uint32 imageId = (direction << 1) + base_image_id + 101;
		
		sub_98197C(imageId, 0, 0, 1, 1, 21, height, boundBoxOffsets.x, boundBoxOffsets.y, boundBoxOffsets.z, get_current_rotation());

		boundBoxOffsets.x = BannerBoundBoxes[direction][1].x;
		boundBoxOffsets.y = BannerBoundBoxes[direction][1].y;
		imageId++;
		sub_98197C(imageId, 0, 0, 1, 1, 21, height, boundBoxOffsets.x, boundBoxOffsets.y, boundBoxOffsets.z, get_current_rotation());

		direction--;
		// If text shown
		if (direction < 2 && map_element->properties.path.ride_index != 255 && imageFlags == 0) {
			uint16 scrollingMode = footpathEntry->scrolling_mode;
			scrollingMode += direction;

			set_format_arg(0, uint32, 0);
			set_format_arg(4, uint32, 0);

			rct_ride* ride = get_ride(map_element->properties.path.ride_index);
			rct_string_id string_id = STR_RIDE_ENTRANCE_CLOSED;
			if (ride->status == RIDE_STATUS_OPEN && !(ride->lifecycle_flags & RIDE_LIFECYCLE_BROKEN_DOWN)){
				set_format_arg(0, rct_string_id, ride->name);
				set_format_arg(2, uint32, ride->name_arguments);
				string_id = STR_RIDE_ENTRANCE_NAME;
			}
			if (gConfigGeneral.upper_case_banners) {
				format_string_to_upper(gCommonStringFormatBuffer, 256, string_id, gCommonFormatArgs);
			} else {
				format_string(gCommonStringFormatBuffer, 256, string_id, gCommonFormatArgs);
			}

			gCurrentFontSpriteBase = FONT_SPRITE_BASE_TINY;

			uint16 string_width = gfx_get_string_width(gCommonStringFormatBuffer);
			uint16 scroll = (gCurrentTicks / 2) % string_width;

			sub_98199C(scrolling_text_setup(string_id, scroll, scrollingMode), 0, 0, 1, 1, 21, height + 7,  boundBoxOffsets.x,  boundBoxOffsets.y,  boundBoxOffsets.z, get_current_rotation());
		}

		gPaintInteractionType = VIEWPORT_INTERACTION_ITEM_FOOTPATH;
		if (imageFlags != 0) {
			gPaintInteractionType = VIEWPORT_INTERACTION_ITEM_NONE;
		}
		return;
	}


	// save ecx, ebp, esi
	uint32 dword_F3EF80 = ebp;
	if (!(footpathEntry->flags & 2)) {
		dword_F3EF80 &= 0x0F;
	}

	if (footpath_element_is_sloped(map_element)) {
		switch ((map_element->properties.path.type + get_current_rotation()) & 0x03) {
			case 0:
				sub_98197C(81 + base_image_id, 0, 4, 32, 1, 23, height, 0, 4, height + 2, get_current_rotation());
				sub_98197C(81 + base_image_id, 0, 28, 32, 1, 23, height, 0, 28, height + 2, get_current_rotation());
				break;
			case 1:
				sub_98197C(80 + base_image_id, 4, 0, 1, 32, 23, height, 4, 0, height + 2, get_current_rotation());
				sub_98197C(80 + base_image_id, 28, 0, 1, 32, 23, height, 28, 0, height + 2, get_current_rotation());
				break;
			case 2:
				sub_98197C(82 + base_image_id, 0, 4, 32, 1, 23, height, 0, 4, height + 2, get_current_rotation());
				sub_98197C(82 + base_image_id, 0, 28, 32, 1, 23, height, 0, 28, height + 2, get_current_rotation());
				break;
			case 3:
				sub_98197C(79 + base_image_id, 4, 0, 1, 32, 23, height, 4, 0, height + 2, get_current_rotation());
				sub_98197C(79 + base_image_id, 28, 0, 1, 32, 23, height, 28, 0, height + 2, get_current_rotation());
				break;
		}
	} else {
		if (!word_F3F038) {
			return;
		}

		uint8 local_ebp = ebp & 0x0F;
		switch (local_ebp) {
			case 0:
				// purposely left empty
				break;
			case 1:
				sub_98197C(76 + base_image_id, 0, 4, 28, 1, 7, height, 0, 4, height + 2, get_current_rotation());
				sub_98197C(76 + base_image_id, 0, 28, 28, 1, 7, height, 0, 28, height + 2, get_current_rotation());
				break;
			case 2:
				sub_98197C(77 + base_image_id, 4, 0, 1, 28, 7, height, 4, 0, height + 2, get_current_rotation());
				sub_98197C(77 + base_image_id, 28, 0, 1, 28, 7, height, 28, 0, height + 2, get_current_rotation());
				break;
			case 4:
				sub_98197C(78 + base_image_id, 0, 4, 28, 1, 7, height, 0, 4, height + 2, get_current_rotation());
				sub_98197C(78 + base_image_id, 0, 28, 28, 1, 7, height, 0, 28, height + 2, get_current_rotation());
				break;
			case 5:
				sub_98197C(74 + base_image_id, 0, 4, 32, 1, 7, height, 0, 4, height + 2, get_current_rotation());
				sub_98197C(74 + base_image_id, 0, 28, 32, 1, 7, height, 0, 28, height + 2, get_current_rotation());
				break;
			case 8:
				sub_98197C(75 + base_image_id, 4, 0, 1, 28, 7, height, 4, 0, height + 2, get_current_rotation());
				sub_98197C(75 + base_image_id, 28, 0, 1, 28, 7, height, 28, 0, height + 2, get_current_rotation());
				break;
			case 10:
				sub_98197C(73 + base_image_id, 4, 0, 1, 32, 7, height, 4, 0, height + 2, get_current_rotation());
				sub_98197C(73 + base_image_id, 28, 0, 1, 32, 7, height, 28, 0, height + 2, get_current_rotation());
				break;

			case 3:
				sub_98197C(76 + base_image_id, 0, 4, 28, 1, 7, height, 0, 4, height + 2, get_current_rotation());
				sub_98197C(77 + base_image_id, 28, 0, 1, 28, 7, height, 28, 4, height + 2, get_current_rotation()); // bound_box_offset_y seems to be a bug
				if (!(dword_F3EF80 & 0x10)) {
					sub_98197C(84 + base_image_id, 0, 0, 4, 4, 7, height, 0, 28, height + 2, get_current_rotation());
				}
				break;
			case 6:
				sub_98197C(77 + base_image_id, 4, 0, 1, 28, 7, height, 4, 0, height + 2, get_current_rotation());
				sub_98197C(78 + base_image_id, 0, 4, 28, 1, 7, height, 0, 4, height + 2, get_current_rotation());
				if (!(dword_F3EF80 & 0x20)) {
					sub_98197C(85 + base_image_id, 0, 0, 4, 4, 7, height, 28, 28, height + 2, get_current_rotation());
				}
				break;
			case 9:
				sub_98197C(75 + base_image_id, 28, 0, 1, 28, 7, height, 28, 0, height + 2, get_current_rotation());
				sub_98197C(76 + base_image_id, 0, 28, 28, 1, 7, height, 0, 28, height + 2, get_current_rotation());
				if (!(dword_F3EF80 & 0x80)) {
					sub_98197C(83 + base_image_id, 0, 0, 4, 4, 7, height, 0, 0, height + 2, get_current_rotation());
				}
				break;
			case 12:
				sub_98197C(75 + base_image_id, 4, 0, 1, 28, 7, height, 4, 0, height + 2, get_current_rotation());
				sub_98197C(78 + base_image_id, 0, 28, 28, 1, 7, height, 4, 28, height + 2, get_current_rotation()); // bound_box_offset_x seems to be a bug
				if (!(dword_F3EF80 & 0x40)) {
					sub_98197C(86 + base_image_id, 0, 0, 4, 4, 7, height, 28, 0, height + 2, get_current_rotation());
				}
				break;

			case 7:
				sub_98197C(74 + base_image_id, 0, 4, 32, 1, 7, height, 0, 4, height + 2, get_current_rotation());
				if (!(dword_F3EF80 & 0x10)) {
					sub_98197C(84 + base_image_id, 0, 0, 4, 4, 7, height, 0, 28, height + 2, get_current_rotation());
				}
				if (!(dword_F3EF80 & 0x20)) {
					sub_98197C(85 + base_image_id, 0, 0, 4, 4, 7, height, 28, 28, height + 2, get_current_rotation());
				}
				break;
			case 13:
				sub_98197C(74 + base_image_id, 0, 28, 32, 1, 7, height, 0, 28, height + 2, get_current_rotation());
				if (!(dword_F3EF80 & 0x40)) {
					sub_98197C(86 + base_image_id, 0, 0, 4, 4, 7, height, 28, 0, height + 2, get_current_rotation());
				}
				if (!(dword_F3EF80 & 0x80)) {
					sub_98197C(83 + base_image_id, 0, 0, 4, 4, 7, height, 0, 0, height + 2, get_current_rotation());
				}
				break;
			case 14:
				sub_98197C(73 + base_image_id, 4, 0, 1, 32, 7, height, 4, 0, height + 2, get_current_rotation());
				if (!(dword_F3EF80 & 0x20)) {
					sub_98197C(85 + base_image_id, 0, 0, 4, 4, 7, height, 28, 28, height + 2, get_current_rotation());
				}
				if (!(dword_F3EF80 & 0x40)) {
					sub_98197C(86 + base_image_id, 0, 0, 4, 4, 7, height, 28, 0, height + 2, get_current_rotation());
				}
				break;
			case 11:
				sub_98197C(73 + base_image_id, 28, 0, 1, 32, 7, height, 28, 0, height + 2, get_current_rotation());
				if (!(dword_F3EF80 & 0x10)) {
					sub_98197C(84 + base_image_id, 0, 0, 4, 4, 7, height, 0, 28, height + 2, get_current_rotation());
				}
				if (!(dword_F3EF80 & 0x80)) {
					sub_98197C(83 + base_image_id, 0, 0, 4, 4, 7, height, 0, 0, height + 2, get_current_rotation());
				}
				break;

			case 15:
				if (!(dword_F3EF80 & 0x10)) {
					sub_98197C(84 + base_image_id, 0, 0, 4, 4, 7, height, 0, 28, height + 2, get_current_rotation());
				}
				if (!(dword_F3EF80 & 0x20)) {
					sub_98197C(85 + base_image_id, 0, 0, 4, 4, 7, height, 28, 28, height + 2, get_current_rotation());
				}
				if (!(dword_F3EF80 & 0x40)) {
					sub_98197C(86 + base_image_id, 0, 0, 4, 4, 7, height, 28, 0, height + 2, get_current_rotation());
				}
				if (!(dword_F3EF80 & 0x80)) {
					sub_98197C(83 + base_image_id, 0, 0, 4, 4, 7, height, 0, 0, height + 2, get_current_rotation());
				}
				break;


		}
	}

}

/**
 * rct2: 0x006A3F61
 * @param map_element (esp[0])
 * @param bp (bp)
 * @param height (dx)
 * @param footpathEntry (0x00F3EF6C)
 * @param imageFlags (0x00F3EF70)
 * @param sceneryImageFlags (0x00F3EF74)
 */
static void sub_6A3F61(rct_map_element * map_element, uint16 bp, uint16 height, rct_footpath_entry * footpathEntry, uint32 imageFlags, uint32 sceneryImageFlags, bool word_F3F038)
{
	// eax --
	// ebx --
	// ecx
	// edx
	// esi --
	// edi --
	// ebp
	// esp: [ esi, ???, 000]

	// Probably drawing benches etc.

	rct_drawpixelinfo * dpi = unk_140E9A8;

	if (dpi->zoom_level <= 1) {
		if (!gTrackDesignSaveMode) {
			uint8 additions = map_element->properties.path.additions & 0xF;
			if (additions != 0) {
				gPaintInteractionType = VIEWPORT_INTERACTION_ITEM_FOOTPATH_ITEM;
				if (sceneryImageFlags != 0) {
					gPaintInteractionType = VIEWPORT_INTERACTION_ITEM_NONE;
				}

				// Draw additional path bits (bins, benchs, lamps, queue screens)
				rct_scenery_entry* sceneryEntry = get_footpath_item_entry(footpath_element_get_path_scenery_index(map_element));
				switch (sceneryEntry->path_bit.draw_type) {
				case PATH_BIT_DRAW_TYPE_LIGHTS:
					path_bit_lights_paint(sceneryEntry, map_element, height, (uint8)bp, sceneryImageFlags);
					break;
				case PATH_BIT_DRAW_TYPE_BINS:
					path_bit_bins_paint(sceneryEntry, map_element, height, (uint8)bp, sceneryImageFlags);
					break;
				case PATH_BIT_DRAW_TYPE_BENCHES:
					path_bit_benches_paint(sceneryEntry, map_element, height, (uint8)bp, sceneryImageFlags);
					break;
				case PATH_BIT_DRAW_TYPE_JUMPING_FOUNTAINS:
					path_bit_jumping_fountains_paint(sceneryEntry, map_element, height, (uint8)bp, sceneryImageFlags, dpi);
					break;
				}
				
				gPaintInteractionType = VIEWPORT_INTERACTION_ITEM_FOOTPATH;

				if (sceneryImageFlags != 0) {
					gPaintInteractionType = VIEWPORT_INTERACTION_ITEM_NONE;
				}
			}
		}

		// Redundant zoom-level check removed

		sub_6A4101(map_element, height, bp, word_F3F038, footpathEntry, footpathEntry->image | imageFlags, imageFlags);
	}

	// This is about tunnel drawing
	uint8 direction = (map_element->properties.path.type + get_current_rotation()) & 0x03;
	uint8 diagonal = map_element->properties.path.type & 0x04;
	uint8 bl = direction | diagonal;

	if (bp & 2) {
		// Bottom right of tile is a tunnel
		if (bl == 5) {
			paint_util_push_tunnel_right(height + 16, TUNNEL_10);
		} else if (bp & 1) {
			paint_util_push_tunnel_right(height, TUNNEL_11);
		} else {
			paint_util_push_tunnel_right(height, TUNNEL_10);
		}
	}

	if (!(bp & 4)) {
		return;
	}

	// Bottom left of the tile is a tunnel
	if (bl == 6) {
		paint_util_push_tunnel_left(height + 16, TUNNEL_10);
	} else if (bp & 8) {
		paint_util_push_tunnel_left(height , TUNNEL_11);
	} else {
		paint_util_push_tunnel_left(height , TUNNEL_10);
	}
}

/**
 * rct2: 0x0006A3590
 */
void path_paint(uint8 direction, uint16 height, rct_map_element * map_element)
{
	gPaintInteractionType = VIEWPORT_INTERACTION_ITEM_FOOTPATH;

	bool word_F3F038 = false;

	uint32 sceneryImageFlags = 0;
	uint32 imageFlags = 0;

	if (gTrackDesignSaveMode) {
		if (map_element->type & 1) {
			if (map_element->properties.path.ride_index != gTrackDesignSaveRideIndex) {
				return;
			}
		}

		if (!track_design_save_contains_map_element(map_element)) {
			imageFlags = 0x21700000;
		}
	}

	if (footpath_element_path_scenery_is_ghost(map_element)) {
		sceneryImageFlags = construction_markers[gConfigGeneral.construction_marker_colour];
	}

	if (map_element->flags & MAP_ELEMENT_FLAG_GHOST) {
		gPaintInteractionType = VIEWPORT_INTERACTION_ITEM_NONE;
		imageFlags = construction_markers[gConfigGeneral.construction_marker_colour];
	}

	sint16 x = gPaintMapPosition.x, y = gPaintMapPosition.y;

	rct_map_element * surface = map_get_surface_element_at(x / 32, y / 32);

	uint16 bl = height / 8;
	if (surface == NULL) {
		word_F3F038 = true;
	} else if (surface->base_height != bl) {
		word_F3F038 = true;
	} else {
		if (footpath_element_is_sloped(map_element)) {
			// Diagonal path

			if ((surface->properties.surface.slope & 0x1F) != byte_98D800[map_element->properties.path.type & 0x03]) {
				word_F3F038 = true;
			}
		} else {
			if (surface->properties.surface.slope & 0x1F) {
				word_F3F038 = true;
			}
		}
	}

	if (gStaffDrawPatrolAreas != 0xFFFF) {
		sint32 staffIndex = gStaffDrawPatrolAreas;
		uint8 staffType = staffIndex & 0x7FFF;
		bool is_staff_list = staffIndex & 0x8000;
		sint16 x = gPaintMapPosition.x, y = gPaintMapPosition.y;

		uint8 patrolColour = COLOUR_LIGHT_BLUE;

		if (!is_staff_list) {
			rct_peep * staff = GET_PEEP(staffIndex);
			if (!staff_is_patrol_area_set(staff->staff_id, x, y)) {
				patrolColour = COLOUR_GREY;
			}
			staffType = staff->staff_type;
		}

		if (staff_is_patrol_area_set(200 + staffType, x, y)) {
			uint32 imageId = 2618;
			int height = map_element->base_height * 8;
			if (footpath_element_is_sloped(map_element)) {
				imageId = 2619 + ((map_element->properties.path.type + get_current_rotation()) & 3);
				height += 16;
			}

			sub_98196C(imageId | patrolColour << 19 | 0x20000000, 16, 16, 1, 1, 0, height + 2, get_current_rotation());
		}
	}


	if (gCurrentViewportFlags & VIEWPORT_FLAG_PATH_HEIGHTS) {
		uint16 height = 3 + map_element->base_height * 8;
		if (footpath_element_is_sloped(map_element)) {
			height += 8;
		}
		uint32 imageId = (SPR_HEIGHT_MARKER_BASE + height / 16) | COLOUR_GREY << 19 | 0x20000000;
		imageId += get_height_marker_offset();
		imageId -= gMapBaseZ;
		sub_98196C(imageId, 16, 16, 1, 1, 0, height, get_current_rotation());
	}

	uint8 pathType = (map_element->properties.path.type & 0xF0) >> 4;
	rct_footpath_entry * footpathEntry = gFootpathEntries[pathType];

	if (footpathEntry->var_0A == 0) {
		loc_6A37C9(map_element, height, footpathEntry, word_F3F038, imageFlags, sceneryImageFlags);
	} else {
		loc_6A3B57(map_element, height, footpathEntry, word_F3F038, imageFlags, sceneryImageFlags);
	}
}

void loc_6A37C9(rct_map_element * mapElement, int height, rct_footpath_entry * footpathEntry, bool hasFences, uint32 imageFlags, uint32 sceneryImageFlags)
{
	// Rol edges around rotation
	uint8 edges = ((mapElement->properties.path.edges << get_current_rotation()) & 0xF) |
		(((mapElement->properties.path.edges & 0xF) << get_current_rotation()) >> 4);

	uint8 corners = (((mapElement->properties.path.edges >> 4) << get_current_rotation()) & 0xF) |
		(((mapElement->properties.path.edges >> 4) << get_current_rotation()) >> 4);


	rct_xy16 boundBoxOffset = {.x =stru_98D804[edges][0], .y = stru_98D804[edges][1]};
	rct_xy16 boundBoxSize = {.x =stru_98D804[edges][2], .y = stru_98D804[edges][3]};

	uint16 edi = edges | (corners << 4);

	uint32 imageId;
	if (footpath_element_is_sloped(mapElement)) {
		imageId = ((mapElement->properties.path.type + get_current_rotation()) & 3) + 16;
	} else {
		imageId = byte_98D6E0[edi];
	}

	imageId += footpathEntry->image;
	if (mapElement->type & 1) {
		imageId += 51;
	}

	if (!gDidPassSurface) {
		boundBoxOffset.x = 3;
		boundBoxOffset.y = 3;
		boundBoxSize.x = 26;
		boundBoxSize.y = 26;
	}

	if (!hasFences || !gDidPassSurface) {
		sub_98197C(imageId | imageFlags, 0, 0, boundBoxSize.x, boundBoxSize.y, 0, height, boundBoxOffset.x, boundBoxOffset.y, height + 1, get_current_rotation());
	} else {
		uint32 image_id;
		if (footpath_element_is_sloped(mapElement)) {
			image_id = ((mapElement->properties.path.type + get_current_rotation()) & 3) + footpathEntry->bridge_image + 51;
		} else {
			image_id = byte_98D8A4[edges] + footpathEntry->bridge_image + 49;
		}

		sub_98197C(image_id | imageFlags, 0, 0, boundBoxSize.x, boundBoxSize.y, 0, height, boundBoxOffset.x, boundBoxOffset.y, height + 1, get_current_rotation());

		if (!(mapElement->type & 1) && !(footpathEntry->flags & 2)) {
			// don't draw
		} else {
			sub_98199C(imageId | imageFlags, 0, 0, boundBoxSize.x, boundBoxSize.y, 0, height, boundBoxOffset.x, boundBoxOffset.y, height + 1, get_current_rotation());
		}
	}


	sub_6A3F61(mapElement, edi, height, footpathEntry, imageFlags, sceneryImageFlags, hasFences);

	uint16 ax = 0;
	if (footpath_element_is_sloped(mapElement)) {
		ax = ((mapElement->properties.path.type + get_current_rotation()) & 0x3) + 1;
	}

	if (byte_98D8A4[edges] == 0) {
		path_a_supports_paint_setup(0, ax, height, imageFlags, footpathEntry, NULL);
	} else {
		path_a_supports_paint_setup(1, ax, height, imageFlags, footpathEntry, NULL);
	}

	height += 32;
	if (footpath_element_is_sloped(mapElement)) {
		height += 16;
	}

	paint_util_set_general_support_height(height, 0x20);

	if ((mapElement->type & 1)
	    || (mapElement->properties.path.edges != 0xFF && hasFences)
		) {
		paint_util_set_segment_support_height(SEGMENTS_ALL, 0xFFFF, 0);
		return;
	}

	if (mapElement->properties.path.edges == 0xFF) {
		paint_util_set_segment_support_height(SEGMENT_C8 | SEGMENT_CC | SEGMENT_D0 | SEGMENT_D4, 0xFFFF, 0);
		return;
	}

	paint_util_set_segment_support_height(SEGMENT_C4, 0xFFFF, 0);

	if (edges & 1) {
		paint_util_set_segment_support_height(SEGMENT_CC, 0xFFFF, 0);
	}

	if (edges & 2) {
		paint_util_set_segment_support_height(SEGMENT_D4, 0xFFFF, 0);
	}

	if (edges & 4) {
		paint_util_set_segment_support_height(SEGMENT_D0, 0xFFFF, 0);
	}

	if (edges & 8) {
		paint_util_set_segment_support_height(SEGMENT_C8, 0xFFFF, 0);
	}
}

void loc_6A3B57(rct_map_element* mapElement, sint16 height, rct_footpath_entry* footpathEntry, bool hasFences, uint32 imageFlags, uint32 sceneryImageFlags)
{
	// Rol edges around rotation
	uint8 edges = ((mapElement->properties.path.edges << get_current_rotation()) & 0xF) |
		(((mapElement->properties.path.edges & 0xF) << get_current_rotation()) >> 4);

	rct_xy16 boundBoxOffset = {
		.x = stru_98D804[edges][0],
		.y = stru_98D804[edges][1]
	};

	rct_xy16 boundBoxSize = {
		.x = stru_98D804[edges][2],
		.y = stru_98D804[edges][3]
	};

	uint8 corners = (((mapElement->properties.path.edges >> 4) << get_current_rotation()) & 0xF) |
		(((mapElement->properties.path.edges >> 4) << get_current_rotation()) >> 4);

	uint16 edi = edges | (corners << 4);

	uint32 imageId;
	if (footpath_element_is_sloped(mapElement)) {
		imageId = ((mapElement->properties.path.type + get_current_rotation()) & 3) + 16;
	}
	else {
		imageId = byte_98D6E0[edi];
	}


	imageId += footpathEntry->image;
	if (mapElement->type & 1) {
		imageId += 51;
	}

	// Below Surface
	if (!gDidPassSurface) {
		boundBoxOffset.x = 3;
		boundBoxOffset.y = 3;
		boundBoxSize.x = 26;
		boundBoxSize.y = 26;
	}

	if (!hasFences || !gDidPassSurface) {
		sub_98197C(imageId | imageFlags, 0, 0, boundBoxSize.x, boundBoxSize.y, 0, height, boundBoxOffset.x, boundBoxOffset.y, height + 1, get_current_rotation());
	}
	else {
		uint32 bridgeImage;
		if (footpath_element_is_sloped(mapElement)) {
			bridgeImage = ((mapElement->properties.path.type + get_current_rotation()) & 3) + footpathEntry->bridge_image + 16;
		}
		else {
			bridgeImage = edges + footpathEntry->bridge_image;
			bridgeImage |= imageFlags;
		}

		sub_98197C(bridgeImage | imageFlags, 0, 0, boundBoxSize.x, boundBoxSize.y, 0, height, boundBoxOffset.x, boundBoxOffset.y, height + 1, get_current_rotation());

		if ((mapElement->type & 1) || (footpathEntry->flags & 2)) {
			sub_98199C(imageId | imageFlags, 0, 0, boundBoxSize.x, boundBoxSize.y, 0, height, boundBoxOffset.x, boundBoxOffset.y, height + 1, get_current_rotation());
		}
	}

	sub_6A3F61(mapElement, edi, height, footpathEntry, imageFlags, sceneryImageFlags, hasFences); // TODO: arguments

	uint16 ax = 0;
	if (footpath_element_is_sloped(mapElement)) {
		ax = 8;
	}

	uint8 supports[] = {
		6,
		8,
		7,
		5
	};

	for (sint8 i = 3; i > -1; --i) {
		if (!(edges & (1 << i))) {
			path_b_supports_paint_setup(supports[i], ax, height, imageFlags, footpathEntry);
		}
	}

	height += 32;
	if (footpath_element_is_sloped(mapElement)) {
		height += 16;
	}

	paint_util_set_general_support_height(height, 0x20);
	
	if ((mapElement->type & 1)
	    || (mapElement->properties.path.edges != 0xFF && hasFences)
		) {

		paint_util_set_segment_support_height(SEGMENTS_ALL, 0xFFFF, 0);
		return;
	}

	if (mapElement->properties.path.edges == 0xFF) {
		paint_util_set_segment_support_height(SEGMENT_C8 | SEGMENT_CC | SEGMENT_D0 | SEGMENT_D4, 0xFFFF, 0);
		return;
	}

	paint_util_set_segment_support_height(SEGMENT_C4, 0xFFFF, 0);

	if (edges & 1) {
		paint_util_set_segment_support_height(SEGMENT_CC, 0xFFFF, 0);
	}

	if (edges & 2) {
		paint_util_set_segment_support_height(SEGMENT_D4, 0xFFFF, 0);
	}

	if (edges & 4) {
		paint_util_set_segment_support_height(SEGMENT_D0, 0xFFFF, 0);
	}

	if (edges & 8) {
		paint_util_set_segment_support_height(SEGMENT_C8, 0xFFFF, 0);
	}

}
=======
void path_paint(uint8 direction, uint16 height, rct_map_element *mapElement) {
	TempForScrollText = true;
	RCT2_CALLPROC_X(0x6A3590, 0, 0, direction, height, (int)mapElement, 0, 0);
	TempForScrollText = false;

#ifdef STOUT_EXPANDED_RENDERING_LIGHT

	if (footpath_element_has_path_scenery(mapElement) && !(mapElement->flags & MAP_ELEMENT_FLAG_BROKEN)) {
		rct_scenery_entry *sceneryEntry;

		sceneryEntry = get_footpath_item_entry(footpath_element_get_path_scenery_index(mapElement));

		if (sceneryEntry->path_bit.flags & PATH_BIT_FLAG_LAMP) {
			if (!(mapElement->properties.path.edges & (1 << 0))) {
				lightfx_add_3d_light_magic_from_drawing_tile(-16, 0, height + 23, LIGHTFX_LIGHT_TYPE_LANTERN_3);
			}
			if (!(mapElement->properties.path.edges & (1 << 1))) {
				lightfx_add_3d_light_magic_from_drawing_tile(0, 16, height + 23, LIGHTFX_LIGHT_TYPE_LANTERN_3);
			}
			if (!(mapElement->properties.path.edges & (1 << 2))) {
				lightfx_add_3d_light_magic_from_drawing_tile(16, 0, height + 23, LIGHTFX_LIGHT_TYPE_LANTERN_3);
			}
			if (!(mapElement->properties.path.edges & (1 << 3))) {
				lightfx_add_3d_light_magic_from_drawing_tile(0, -16, height + 23, LIGHTFX_LIGHT_TYPE_LANTERN_3);
			}
		}
	}
#endif

}	
>>>>>>> 9be89416
<|MERGE_RESOLUTION|>--- conflicted
+++ resolved
@@ -27,22 +27,15 @@
 #include "../paint.h"
 #include "../supports.h"
 #include "map_element.h"
-<<<<<<< HEAD
 #include "surface.h"
-=======
-#include "../../addresses.h"
 #include "../../world/map.h"
-#include "../../world/scenery.h"
 #include "../../drawing/lightfx.h"
-#include "../../world/footpath.h"
->>>>>>> 9be89416
 
 // #3628: Until path_paint is implemented, this variable is used by scrolling_text_setup
 //        to use the old string arguments array. Remove when scrolling_text_setup is no
 //        longer hooked.
 bool TempForScrollText = false;
 
-<<<<<<< HEAD
 const uint8 byte_98D800[] = {
 	12, 9, 3, 6
 };
@@ -998,36 +991,4 @@
 		paint_util_set_segment_support_height(SEGMENT_C8, 0xFFFF, 0);
 	}
 
-}
-=======
-void path_paint(uint8 direction, uint16 height, rct_map_element *mapElement) {
-	TempForScrollText = true;
-	RCT2_CALLPROC_X(0x6A3590, 0, 0, direction, height, (int)mapElement, 0, 0);
-	TempForScrollText = false;
-
-#ifdef STOUT_EXPANDED_RENDERING_LIGHT
-
-	if (footpath_element_has_path_scenery(mapElement) && !(mapElement->flags & MAP_ELEMENT_FLAG_BROKEN)) {
-		rct_scenery_entry *sceneryEntry;
-
-		sceneryEntry = get_footpath_item_entry(footpath_element_get_path_scenery_index(mapElement));
-
-		if (sceneryEntry->path_bit.flags & PATH_BIT_FLAG_LAMP) {
-			if (!(mapElement->properties.path.edges & (1 << 0))) {
-				lightfx_add_3d_light_magic_from_drawing_tile(-16, 0, height + 23, LIGHTFX_LIGHT_TYPE_LANTERN_3);
-			}
-			if (!(mapElement->properties.path.edges & (1 << 1))) {
-				lightfx_add_3d_light_magic_from_drawing_tile(0, 16, height + 23, LIGHTFX_LIGHT_TYPE_LANTERN_3);
-			}
-			if (!(mapElement->properties.path.edges & (1 << 2))) {
-				lightfx_add_3d_light_magic_from_drawing_tile(16, 0, height + 23, LIGHTFX_LIGHT_TYPE_LANTERN_3);
-			}
-			if (!(mapElement->properties.path.edges & (1 << 3))) {
-				lightfx_add_3d_light_magic_from_drawing_tile(0, -16, height + 23, LIGHTFX_LIGHT_TYPE_LANTERN_3);
-			}
-		}
-	}
-#endif
-
-}	
->>>>>>> 9be89416
+}