/*****************************************************************************
 * Copyright (c) 2014 Ted John
 * OpenRCT2, an open source clone of Roller Coaster Tycoon 2.
 *
 * This file is part of OpenRCT2.
 *
 * OpenRCT2 is free software: you can redistribute it and/or modify
 * it under the terms of the GNU General Public License as published by
 * the Free Software Foundation, either version 3 of the License, or
 * (at your option) any later version.
 
 * This program is distributed in the hope that it will be useful,
 * but WITHOUT ANY WARRANTY; without even the implied warranty of
 * MERCHANTABILITY or FITNESS FOR A PARTICULAR PURPOSE.  See the
 * GNU General Public License for more details.
 
 * You should have received a copy of the GNU General Public License
 * along with this program.  If not, see <http://www.gnu.org/licenses/>.
 *****************************************************************************/

#ifndef _VEHICLE_H_
#define _VEHICLE_H_

#include "rct2.h"

typedef union {
	struct {
		sint16 width;
		sint16 height;
	};
	sint32 both;
} rct_widthheight;

typedef struct {
	uint8 sprite_identifier;		// 0x00
	uint8 pad_01[0x03];
	uint16 next;					// 0x04
	uint16 previous;				// 0x06
	uint8 linked_list_type_offset;	// 0x08 Valid values are SPRITE_LINKEDLIST_OFFSET_...
	uint8 pad_09;
	uint16 sprite_index;			// 0x0A
	uint8 pad_0C[2];
	sint16 x;						// 0x0E
	sint16 y;						// 0x10
	sint16 z;						// 0x12
	uint8 pad_14[0x02];
	rct_widthheight var_16;
	rct_widthheight view;			// 0x1A
	uint16 var_1E;
	uint8 pad_20[0x08];
<<<<<<< HEAD
	sint32 velocity;
	uint8 pad_2C[0x04];
	uint8 ride;						// 0x30
	uint8 var_31;
	uint8 pad_32[0x04];
	sint16 var_36;
	uint8 pad_38[0x06];
=======
	sint32 var_28;
	uint8 pad_2C[0x04];
	uint8 ride;						// 0x30
	uint8 var_31;
	uint8 pad_32[0x02];
	uint16 var_34;
	uint8 pad_36[0x08];
>>>>>>> 78aa9c70
	uint16 next_vehicle_on_train;	// 0x3E
	uint32 var_40;
	uint16 var_44;
	uint16 var_46;
	uint16 var_48;
	uint8 pad_4A;
	uint8 var_4B;
	uint8 pad_4C[0x4];
	uint8 status;
	uint8 var_51;
	uint16 peep;					// 0x52
	uint8 pad_54[0x2C];
	uint16 var_80;
	uint8 pad_82[0x31];
	uint8 var_B3;
	uint8 pad_B4[0x07];
	uint8 var_BB;
	uint8 var_BC;
	uint8 var_BD;
	uint8 var_BE;
	sint8 var_BF;
	uint8 pad_C0[0x02];
	uint8 speed;					// 0xC2
	uint8 pad_C3[0x09];
	uint8 var_CC;
	uint8 var_CD;
	uint8 var_CE;
	uint8 pad_CF[0x07];
	uint8 var_D6;
} rct_vehicle;

enum {
	VEHICLE_STATUS_MOVING_TO_END_OF_STATION,
	VEHICLE_STATUS_WAITING_FOR_PASSENGERS,
	VEHICLE_STATUS_WAITING_TO_DEPART,
	VEHICLE_STATUS_DEPARTING,
	VEHICLE_STATUS_TRAVELLING,
	VEHICLE_STATUS_ARRIVING,
	VEHICLE_STATUS_UNLOADING_PASSENGERS,
	VEHICLE_STATUS_TRAVELLING_07,
	VEHICLE_STATUS_CRASHING,
	VEHICLE_STATUS_CRASHED,
	VEHICLE_STATUS_TRAVELLING_0A,
	VEHICLE_STATUS_SWINGING,
	VEHICLE_STATUS_ROTATING,
	VEHICLE_STATUS_ROTATING_0D,
	VEHICLE_STATUS_OPERATING,
	VEHICLE_STATUS_SHOWING_FILM,
	VEHICLE_STATUS_ROTATING_10,
	VEHICLE_STATUS_OPERATING_11,
	VEHICLE_STATUS_OPERATING_12,
	VEHICLE_STATUS_DOING_CIRCUS_SHOW,
	VEHICLE_STATUS_OPERATING_13,
	VEHICLE_STATUS_WAITING_FOR_CABLE_LIFT,
	VEHICLE_STATUS_TRAVELLING_15,
	VEHICLE_STATUS_STOPPING,
	VEHICLE_STATUS_WAITING_FOR_PASSENGERS_17,
	VEHICLE_STATUS_WAITING_TO_START,
	VEHICLE_STATUS_STARTING,
	VEHICLE_STATUS_OPERATING_1A,
	VEHICLE_STATUS_STOPPING_1B,
	VEHICLE_STATUS_UNLOADING_PASSENGERS_1C,
	VEHICLE_STATUS_STOPPED_BY_BLOCK_BRAKES
};

void vehicle_update_all();
int sub_6BC2F3(rct_vehicle* vehicle);
void sub_6BB9FF(rct_vehicle* vehicle);
void vehicle_sounds_update();

/** Helper macro until rides are stored in this module. */
#define GET_VEHICLE(sprite_index) &(g_sprite_list[sprite_index].vehicle)

#endif<|MERGE_RESOLUTION|>--- conflicted
+++ resolved
@@ -48,23 +48,14 @@
 	rct_widthheight view;			// 0x1A
 	uint16 var_1E;
 	uint8 pad_20[0x08];
-<<<<<<< HEAD
 	sint32 velocity;
-	uint8 pad_2C[0x04];
-	uint8 ride;						// 0x30
-	uint8 var_31;
-	uint8 pad_32[0x04];
-	sint16 var_36;
-	uint8 pad_38[0x06];
-=======
-	sint32 var_28;
 	uint8 pad_2C[0x04];
 	uint8 ride;						// 0x30
 	uint8 var_31;
 	uint8 pad_32[0x02];
 	uint16 var_34;
-	uint8 pad_36[0x08];
->>>>>>> 78aa9c70
+	sint16 var_36;
+	uint8 pad_38[0x06];
 	uint16 next_vehicle_on_train;	// 0x3E
 	uint32 var_40;
 	uint16 var_44;
