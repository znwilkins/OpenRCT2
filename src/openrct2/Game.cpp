/*****************************************************************************
 * Copyright (c) 2014-2018 OpenRCT2 developers
 *
 * For a complete list of all authors, please refer to contributors.md
 * Interested in contributing? Visit https://github.com/OpenRCT2/OpenRCT2
 *
 * OpenRCT2 is licensed under the GNU General Public License version 3.
 *****************************************************************************/

#include "Game.h"

#include "Cheats.h"
#include "Context.h"
#include "Editor.h"
#include "FileClassifier.h"
#include "Input.h"
#include "OpenRCT2.h"
#include "ParkImporter.h"
#include "ReplayManager.h"
#include "actions/LoadOrQuitAction.hpp"
#include "audio/audio.h"
#include "config/Config.h"
#include "core/FileScanner.h"
#include "interface/Screenshot.h"
#include "interface/Viewport.h"
#include "interface/Window.h"
#include "localisation/Localisation.h"
#include "management/Finance.h"
#include "management/Marketing.h"
#include "management/NewsItem.h"
#include "management/Research.h"
#include "network/network.h"
#include "object/Object.h"
#include "object/ObjectList.h"
#include "peep/Peep.h"
#include "peep/Staff.h"
#include "platform/platform.h"
#include "rct1/RCT1.h"
#include "ride/Ride.h"
#include "ride/RideRatings.h"
#include "ride/Station.h"
#include "ride/Track.h"
#include "ride/TrackDesign.h"
#include "ride/Vehicle.h"
#include "scenario/Scenario.h"
#include "title/TitleScreen.h"
#include "ui/UiContext.h"
#include "ui/WindowManager.h"
#include "util/SawyerCoding.h"
#include "util/Util.h"
#include "windows/Intent.h"
#include "world/Banner.h"
#include "world/Climate.h"
#include "world/Entrance.h"
#include "world/Footpath.h"
#include "world/Map.h"
#include "world/MapAnimation.h"
#include "world/Park.h"
#include "world/Scenery.h"
#include "world/Sprite.h"
#include "world/Surface.h"
#include "world/Water.h"

#include <algorithm>
#include <iterator>
#include <memory>

uint16_t gCurrentDeltaTime;
uint8_t gGamePaused = 0;
int32_t gGameSpeed = 1;
bool gDoSingleUpdate = false;
float gDayNightCycle = 0;
bool gInUpdateCode = false;
bool gInMapInitCode = false;
int32_t gGameCommandNestLevel;
bool gGameCommandIsNetworked;
std::string gCurrentLoadedPath;

bool gLoadKeepWindowsOpen = false;

uint8_t gUnk13CA740;
uint8_t gUnk141F568;

uint32_t gCurrentTicks;
uint32_t gCurrentRealTimeTicks;

// clang-format off
GAME_COMMAND_CALLBACK_POINTER * game_command_callback = nullptr;
static GAME_COMMAND_CALLBACK_POINTER * const game_command_callback_table[] = {
    nullptr,
    nullptr,
    nullptr,
    nullptr,
    nullptr,
    game_command_callback_place_banner,
    nullptr,
    game_command_callback_hire_new_staff_member,
    game_command_callback_pickup_guest,
    game_command_callback_pickup_staff
};
// clang-format on
int32_t game_command_playerid = -1;

rct_string_id gGameCommandErrorTitle;
rct_string_id gGameCommandErrorText;
uint8_t gErrorType;
rct_string_id gErrorStringId;

using namespace OpenRCT2;

int32_t game_command_callback_get_index(GAME_COMMAND_CALLBACK_POINTER* callback)
{
    for (uint32_t i = 0; i < std::size(game_command_callback_table); i++)
    {
        if (game_command_callback_table[i] == callback)
        {
            return i;
        }
    }
    return 0;
}

GAME_COMMAND_CALLBACK_POINTER* game_command_callback_get_callback(uint32_t index)
{
    if (index < std::size(game_command_callback_table))
    {
        return game_command_callback_table[index];
    }
    return nullptr;
}

void game_increase_game_speed()
{
    gGameSpeed = std::min(gConfigGeneral.debugging_tools ? 5 : 4, gGameSpeed + 1);
    if (gGameSpeed == 5)
        gGameSpeed = 8;
    window_invalidate_by_class(WC_TOP_TOOLBAR);
}

void game_reduce_game_speed()
{
    gGameSpeed = std::max(1, gGameSpeed - 1);
    if (gGameSpeed == 7)
        gGameSpeed = 4;
    window_invalidate_by_class(WC_TOP_TOOLBAR);
}

/**
 *
 *  rct2: 0x0066B5C0 (part of 0x0066B3E8)
 */
void game_create_windows()
{
    context_open_window(WC_MAIN_WINDOW);
    context_open_window(WC_TOP_TOOLBAR);
    context_open_window(WC_BOTTOM_TOOLBAR);
    window_resize_gui(context_get_width(), context_get_height());
}

enum
{
    SPR_GAME_PALETTE_DEFAULT = 1532,
    SPR_GAME_PALETTE_WATER = 1533,
    SPR_GAME_PALETTE_WATER_DARKER_1 = 1534,
    SPR_GAME_PALETTE_WATER_DARKER_2 = 1535,
    SPR_GAME_PALETTE_3 = 1536,
    SPR_GAME_PALETTE_3_DARKER_1 = 1537,
    SPR_GAME_PALETTE_3_DARKER_2 = 1538,
    SPR_GAME_PALETTE_4 = 1539,
    SPR_GAME_PALETTE_4_DARKER_1 = 1540,
    SPR_GAME_PALETTE_4_DARKER_2 = 1541,
};

/**
 *
 *  rct2: 0x006838BD
 */
void update_palette_effects()
{
    auto water_type = (rct_water_type*)object_entry_get_chunk(OBJECT_TYPE_WATER, 0);

    if (gClimateLightningFlash == 1)
    {
        // Change palette to lighter colour during lightning
        int32_t palette = SPR_GAME_PALETTE_DEFAULT;

        if (water_type != nullptr)
        {
            palette = water_type->image_id;
        }
        const rct_g1_element* g1 = gfx_get_g1_element(palette);
        if (g1 != nullptr)
        {
            int32_t xoffset = g1->x_offset;
            xoffset = xoffset * 4;
            uint8_t* paletteOffset = gGamePalette + xoffset;
            for (int32_t i = 0; i < g1->width; i++)
            {
                paletteOffset[(i * 4) + 0] = -((0xFF - g1->offset[(i * 3) + 0]) / 2) - 1;
                paletteOffset[(i * 4) + 1] = -((0xFF - g1->offset[(i * 3) + 1]) / 2) - 1;
                paletteOffset[(i * 4) + 2] = -((0xFF - g1->offset[(i * 3) + 2]) / 2) - 1;
            }
            platform_update_palette(gGamePalette, 10, 236);
        }
        gClimateLightningFlash++;
    }
    else
    {
        if (gClimateLightningFlash == 2)
        {
            // Change palette back to normal after lightning
            int32_t palette = SPR_GAME_PALETTE_DEFAULT;

            if (water_type != nullptr)
            {
                palette = water_type->image_id;
            }

            const rct_g1_element* g1 = gfx_get_g1_element(palette);
            if (g1 != nullptr)
            {
                int32_t xoffset = g1->x_offset;
                xoffset = xoffset * 4;
                uint8_t* paletteOffset = gGamePalette + xoffset;
                for (int32_t i = 0; i < g1->width; i++)
                {
                    paletteOffset[(i * 4) + 0] = g1->offset[(i * 3) + 0];
                    paletteOffset[(i * 4) + 1] = g1->offset[(i * 3) + 1];
                    paletteOffset[(i * 4) + 2] = g1->offset[(i * 3) + 2];
                }
            }
        }

        // Animate the water/lava/chain movement palette
        uint32_t shade = 0;
        if (gConfigGeneral.render_weather_gloom)
        {
            auto paletteId = climate_get_weather_gloom_palette_id(gClimateCurrent);
            if (paletteId != PALETTE_NULL)
            {
                shade = 1;
                if (paletteId != PALETTE_DARKEN_1)
                {
                    shade = 2;
                }
            }
        }
        uint32_t j = gPaletteEffectFrame;
        j = (((uint16_t)((~j / 2) * 128) * 15) >> 16);
        uint32_t waterId = SPR_GAME_PALETTE_WATER;
        if (water_type != nullptr)
        {
            waterId = water_type->palette_index_1;
        }
        const rct_g1_element* g1 = gfx_get_g1_element(shade + waterId);
        if (g1 != nullptr)
        {
            uint8_t* vs = &g1->offset[j * 3];
            uint8_t* vd = &gGamePalette[230 * 4];
            int32_t n = 5;
            for (int32_t i = 0; i < n; i++)
            {
                vd[0] = vs[0];
                vd[1] = vs[1];
                vd[2] = vs[2];
                vs += 9;
                if (vs >= &g1->offset[9 * n])
                {
                    vs -= 9 * n;
                }
                vd += 4;
            }
        }

        waterId = SPR_GAME_PALETTE_3;
        if (water_type != nullptr)
        {
            waterId = water_type->palette_index_2;
        }
        g1 = gfx_get_g1_element(shade + waterId);
        if (g1 != nullptr)
        {
            uint8_t* vs = &g1->offset[j * 3];
            uint8_t* vd = &gGamePalette[235 * 4];
            int32_t n = 5;
            for (int32_t i = 0; i < n; i++)
            {
                vd[0] = vs[0];
                vd[1] = vs[1];
                vd[2] = vs[2];
                vs += 9;
                if (vs >= &g1->offset[9 * n])
                {
                    vs -= 9 * n;
                }
                vd += 4;
            }
        }

        j = ((uint16_t)(gPaletteEffectFrame * -960) * 3) >> 16;
        waterId = SPR_GAME_PALETTE_4;
        g1 = gfx_get_g1_element(shade + waterId);
        if (g1 != nullptr)
        {
            uint8_t* vs = &g1->offset[j * 3];
            uint8_t* vd = &gGamePalette[243 * 4];
            int32_t n = 3;
            for (int32_t i = 0; i < n; i++)
            {
                vd[0] = vs[0];
                vd[1] = vs[1];
                vd[2] = vs[2];
                vs += 3;
                if (vs >= &g1->offset[3 * n])
                {
                    vs -= 3 * n;
                }
                vd += 4;
            }
        }

        platform_update_palette(gGamePalette, 230, 16);
        if (gClimateLightningFlash == 2)
        {
            platform_update_palette(gGamePalette, 10, 236);
            gClimateLightningFlash = 0;
        }
    }
}
/**
 *
 *  rct2: 0x0069C62C
 *
 * @param cost (ebp)
 */
static int32_t game_check_affordability(int32_t cost, uint32_t flags)
{
    // Only checked for game commands.
    if (gUnk141F568 & 0xF0)
        return cost;

    if (finance_check_affordability(cost, flags))
        return cost;

    set_format_arg(0, uint32_t, cost);
    gGameCommandErrorText = STR_NOT_ENOUGH_CASH_REQUIRES;
    return MONEY32_UNDEFINED;
}

/**
 *
 *  rct2: 0x006677F2
 *
 * @param ebx flags
 * @param esi command
 */
int32_t game_do_command(int32_t eax, int32_t ebx, int32_t ecx, int32_t edx, int32_t esi, int32_t edi, int32_t ebp)
{
    return game_do_command_p(esi, &eax, &ebx, &ecx, &edx, &esi, &edi, &ebp);
}

/**
 *
 *  rct2: 0x006677F2 with pointers as arguments
 *
 * @param ebx flags
 * @param esi command
 */
int32_t game_do_command_p(
    uint32_t command, int32_t* eax, int32_t* ebx, int32_t* ecx, int32_t* edx, int32_t* esi, int32_t* edi, int32_t* ebp)
{
    int32_t cost, flags;
    int32_t original_ebx, original_edx, original_esi, original_edi, original_ebp;

    *esi = command;
    original_ebx = *ebx;
    original_edx = *edx;
    original_esi = *esi;
    original_edi = *edi;
    original_ebp = *ebp;

    if (command >= std::size(new_game_command_table))
    {
        return MONEY32_UNDEFINED;
    }

    flags = *ebx;

    auto* replayManager = GetContext()->GetReplayManager();
    if (replayManager->IsReplaying())
    {
        // We only accept replay commands as long the replay is active.
        if ((flags & GAME_COMMAND_FLAG_REPLAY) == 0)
        {
            // TODO: Introduce proper error.
            gGameCommandErrorText = STR_CHEAT_BUILD_IN_PAUSE_MODE;
            return MONEY32_UNDEFINED;
        }
    }

    if (gGameCommandNestLevel == 0)
    {
        gGameCommandErrorText = STR_NONE;
        gGameCommandIsNetworked = (flags & GAME_COMMAND_FLAG_NETWORKED) != 0;
    }

    // Increment nest count
    gGameCommandNestLevel++;

    // Remove ghost scenery so it doesn't interfere with incoming network command
    if ((flags & GAME_COMMAND_FLAG_NETWORKED) && !(flags & GAME_COMMAND_FLAG_GHOST)
        && (command == GAME_COMMAND_PLACE_WALL || command == GAME_COMMAND_PLACE_SCENERY
            || command == GAME_COMMAND_PLACE_LARGE_SCENERY || command == GAME_COMMAND_PLACE_BANNER
            || command == GAME_COMMAND_PLACE_PATH))
    {
        scenery_remove_ghost_tool_placement();
    }

    if (game_command_playerid == -1)
    {
        game_command_playerid = network_get_current_player_id();
    }

    // Log certain commands if we are in multiplayer and logging is enabled
    bool serverLog = (network_get_mode() == NETWORK_MODE_SERVER) && gGameCommandNestLevel == 1
        && gConfigNetwork.log_server_actions;
    bool clientLog = (network_get_mode() == NETWORK_MODE_CLIENT) && (flags & GAME_COMMAND_FLAG_NETWORKED)
        && gGameCommandNestLevel == 1 && gConfigNetwork.log_server_actions;
    if (serverLog || clientLog)
    {
        game_log_multiplayer_command(command, eax, ebx, ecx, edx, edi, ebp);
    }

    *ebx &= ~GAME_COMMAND_FLAG_APPLY;

    // Make sure the camera position won't change if the command skips setting them.
    gCommandPosition.x = LOCATION_NULL;
    gCommandPosition.y = LOCATION_NULL;
    gCommandPosition.z = LOCATION_NULL;

    // First call for validity and price check
    new_game_command_table[command](eax, ebx, ecx, edx, esi, edi, ebp);
    cost = *ebx;

    if (cost != MONEY32_UNDEFINED)
    {
        // Check funds
        int32_t insufficientFunds = 0;
        if (gGameCommandNestLevel == 1 && !(flags & GAME_COMMAND_FLAG_2) && !(flags & GAME_COMMAND_FLAG_5) && cost != 0)
            insufficientFunds = game_check_affordability(cost, flags);

        if (insufficientFunds != MONEY32_UNDEFINED)
        {
            *ebx = original_ebx;
            *edx = original_edx;
            *esi = original_esi;
            *edi = original_edi;
            *ebp = original_ebp;

            if (!(flags & GAME_COMMAND_FLAG_APPLY))
            {
                // Decrement nest count
                gGameCommandNestLevel--;
                return cost;
            }

            if (network_get_mode() != NETWORK_MODE_NONE && !(flags & GAME_COMMAND_FLAG_NETWORKED)
                && !(flags & GAME_COMMAND_FLAG_GHOST) && !(flags & GAME_COMMAND_FLAG_5)
                && gGameCommandNestLevel == 1) /* Send only top-level commands */
            {
                network_send_gamecmd(
                    *eax, *ebx, *ecx, *edx, *esi, *edi, *ebp, game_command_callback_get_index(game_command_callback));
                if (network_get_mode() == NETWORK_MODE_CLIENT)
                {
                    // Client sent the command to the server, do not run it locally, just return.  It will run when server
                    // sends it.
                    game_command_callback = nullptr;
                    // Decrement nest count
                    gGameCommandNestLevel--;
                    return cost;
                }
            }

            // Second call to actually perform the operation
            new_game_command_table[command](eax, ebx, ecx, edx, esi, edi, ebp);

            if (replayManager != nullptr)
            {
                bool recordCommand = false;
                bool commandExecutes = (flags & GAME_COMMAND_FLAG_APPLY) && (flags & GAME_COMMAND_FLAG_GHOST) == 0
                    && (flags & GAME_COMMAND_FLAG_5) == 0;

                if (replayManager->IsRecording() && commandExecutes)
                    recordCommand = true;
                else if (replayManager->IsNormalising() && commandExecutes && (flags & GAME_COMMAND_FLAG_REPLAY) != 0)
                    recordCommand = true;

                if (recordCommand && gGameCommandNestLevel == 1)
                {
                    int32_t callback = game_command_callback_get_index(game_command_callback);

                    replayManager->AddGameCommand(
                        gCurrentTicks, *eax, original_ebx, *ecx, original_edx, original_esi, original_edi, original_ebp,
                        callback);
                }
            }

            // Do the callback (required for multiplayer to work correctly), but only for top level commands
            if (gGameCommandNestLevel == 1)
            {
                if (game_command_callback && !(flags & GAME_COMMAND_FLAG_GHOST))
                {
                    game_command_callback(*eax, *ebx, *ecx, *edx, *esi, *edi, *ebp);
                    game_command_callback = nullptr;
                }
            }

            game_command_playerid = -1;

            *edx = *ebx;

            if (*edx != MONEY32_UNDEFINED && *edx < cost)
                cost = *edx;

            // Decrement nest count
            gGameCommandNestLevel--;
            if (gGameCommandNestLevel != 0)
                return cost;

            // Check if money is required.
            if (finance_check_money_required(flags))
            {
                // Update money balance
                finance_payment(cost, gCommandExpenditureType);
                if (gUnk141F568 == gUnk13CA740)
                {
                    // Create a +/- money text effect
                    if (cost != 0 && game_is_not_paused())
                        money_effect_create(cost);
                }
            }

            if (network_get_mode() == NETWORK_MODE_SERVER && !(flags & GAME_COMMAND_FLAG_NETWORKED)
                && !(flags & GAME_COMMAND_FLAG_GHOST))
            {
                network_set_player_last_action(network_get_player_index(network_get_current_player_id()), command);
                network_add_player_money_spent(network_get_current_player_id(), cost);
            }

            // Start autosave timer after game command
            if (gLastAutoSaveUpdate == AUTOSAVE_PAUSE)
                gLastAutoSaveUpdate = platform_get_ticks();

            return cost;
        }
    }

    // Error occurred

    // Decrement nest count
    gGameCommandNestLevel--;

    // Clear the game command callback to prevent the next command triggering it
    game_command_callback = nullptr;

    // Show error window
    if (gGameCommandNestLevel == 0 && (flags & GAME_COMMAND_FLAG_APPLY) && gUnk141F568 == gUnk13CA740
        && !(flags & GAME_COMMAND_FLAG_ALLOW_DURING_PAUSED) && !(flags & GAME_COMMAND_FLAG_NETWORKED)
        && !(flags & GAME_COMMAND_FLAG_GHOST))
    {
        context_show_error(gGameCommandErrorTitle, gGameCommandErrorText);
    }

    return MONEY32_UNDEFINED;
}

void game_log_multiplayer_command(int command, const int* eax, const int* ebx, const int* ecx, int* edx, int* edi, int* ebp)
{
    // Get player name
    const char* player_name = "localhost";

    int player_index = network_get_player_index(game_command_playerid);
    if (player_index != -1)
    {
        player_name = network_get_player_name(player_index);
    }

    char log_msg[256];
    if (command == GAME_COMMAND_CHEAT)
    {
        // Get cheat name
        const char* cheat = cheats_get_cheat_string(*ecx, *edx, *edi);
        char* args[2] = {
            (char*)player_name,
            (char*)cheat,
        };
        format_string(log_msg, 256, STR_LOG_CHEAT_USED, args);
        network_append_server_log(log_msg);
    }
    else if (command == GAME_COMMAND_DEMOLISH_RIDE && (*ebp == 1 || *ebp == 0))
    { // ebp is 1 if command comes from ride window prompt, so we don't log "demolishing" ride previews
        // Get ride name
        Ride* ride = get_ride(*edx);
        char ride_name[128];
        format_string(ride_name, 128, ride->name, &ride->name_arguments);

        char* args[2] = {
            (char*)player_name,
            ride_name,
        };
        format_string(log_msg, 256, STR_LOG_DEMOLISH_RIDE, args);
        network_append_server_log(log_msg);
    }
    else if (command == GAME_COMMAND_SET_PARK_OPEN)
    {
        // Log change in park open/close
        char* args[1] = {
            (char*)player_name,
        };

        if (*edx >> 8 == 0)
        {
            format_string(log_msg, 256, STR_LOG_PARK_OPEN, args);
        }
        else if (*edx >> 8 == 1)
        {
            format_string(log_msg, 256, STR_LOG_PARK_CLOSED, args);
        }

        network_append_server_log(log_msg);
    }
    else if (
        command == GAME_COMMAND_PLACE_WALL || command == GAME_COMMAND_PLACE_LARGE_SCENERY
        || command == GAME_COMMAND_PLACE_BANNER)
    {
        uint8_t flags = *ebx & 0xFF;
        if (flags & GAME_COMMAND_FLAG_GHOST)
        {
            // Don't log ghost previews being removed
            return;
        }

        // Log placing scenery
        char* args[1] = {
            (char*)player_name,
        };

        format_string(log_msg, 256, STR_LOG_PLACE_SCENERY, args);
        network_append_server_log(log_msg);
    }
    else if (command == GAME_COMMAND_REMOVE_BANNER)
    {
        uint8_t flags = *ebx & 0xFF;
        if (flags & GAME_COMMAND_FLAG_GHOST)
        {
            // Don't log ghost previews being removed
            return;
        }

        // Log removing scenery
        char* args[1] = {
            (char*)player_name,
        };
        format_string(log_msg, 256, STR_LOG_REMOVE_SCENERY, args);
        network_append_server_log(log_msg);
    }
    else if (
        command == GAME_COMMAND_SET_SCENERY_COLOUR || command == GAME_COMMAND_SET_WALL_COLOUR
        || command == GAME_COMMAND_SET_LARGE_SCENERY_COLOUR || command == GAME_COMMAND_SET_BANNER_COLOUR
        || command == GAME_COMMAND_SET_BANNER_STYLE)
    {
        // Log editing scenery
        char* args[1] = {
            (char*)player_name,
        };
        format_string(log_msg, 256, STR_LOG_EDIT_SCENERY, args);
        network_append_server_log(log_msg);
        if (command == GAME_COMMAND_SET_BANNER_NAME || command == GAME_COMMAND_SET_SIGN_NAME)
        {
            static char banner_name[128];

            std::fill_n(banner_name, sizeof(banner_name), ' ');
            int nameChunkIndex = *eax & 0xFFFF;

            int nameChunkOffset = nameChunkIndex - 1;
            if (nameChunkOffset < 0)
                nameChunkOffset = 2;
            nameChunkOffset *= 12;
            nameChunkOffset = std::min(nameChunkOffset, (int32_t)(std::size(banner_name) - 12));
            std::memcpy(banner_name + nameChunkOffset + 0, edx, 4);
            std::memcpy(banner_name + nameChunkOffset + 4, ebp, 4);
            std::memcpy(banner_name + nameChunkOffset + 8, edi, 4);
            banner_name[sizeof(banner_name) - 1] = '\0';

            char* args_sign[2] = {
                (char*)player_name,
                (char*)banner_name,
            };
            format_string(log_msg, 256, STR_LOG_SET_SIGN_NAME, args_sign);
            network_append_server_log(log_msg);
        }
    }
}

void pause_toggle()
{
    gGamePaused ^= GAME_PAUSED_NORMAL;
    window_invalidate_by_class(WC_TOP_TOOLBAR);
    if (gGamePaused & GAME_PAUSED_NORMAL)
    {
        audio_stop_all_music_and_sounds();
    }
}

bool game_is_paused()
{
    return gGamePaused != 0;
}

bool game_is_not_paused()
{
    return gGamePaused == 0;
}

/**
 *
 *  rct2: 0x0066DC0F
 */
static void load_landscape()
{
    auto intent = Intent(WC_LOADSAVE);
    intent.putExtra(INTENT_EXTRA_LOADSAVE_TYPE, LOADSAVETYPE_LOAD | LOADSAVETYPE_LANDSCAPE);
    context_open_intent(&intent);
}

void utf8_to_rct2_self(char* buffer, size_t length)
{
    auto temp = utf8_to_rct2(buffer);

    size_t i = 0;
    const char* src = temp.data();
    char* dst = buffer;
    while (*src != 0 && i < length - 1)
    {
        if (*src == (char)(uint8_t)0xFF)
        {
            if (i < length - 3)
            {
                *dst++ = *src++;
                *dst++ = *src++;
                *dst++ = *src++;
            }
            else
            {
                break;
            }
            i += 3;
        }
        else
        {
            *dst++ = *src++;
            i++;
        }
    }
    do
    {
        *dst++ = '\0';
        i++;
    } while (i < length);
}

void rct2_to_utf8_self(char* buffer, size_t length)
{
    if (length > 0)
    {
        auto temp = rct2_to_utf8(buffer, RCT2_LANGUAGE_ID_ENGLISH_UK);
        safe_strcpy(buffer, temp.data(), length);
    }
}

/**
 * Converts all the user strings and news item strings to UTF-8.
 */
void game_convert_strings_to_utf8()
{
    // Scenario details
    gScenarioCompletedBy = rct2_to_utf8(gScenarioCompletedBy, RCT2_LANGUAGE_ID_ENGLISH_UK);
    gScenarioName = rct2_to_utf8(gScenarioName, RCT2_LANGUAGE_ID_ENGLISH_UK);
    gScenarioDetails = rct2_to_utf8(gScenarioDetails, RCT2_LANGUAGE_ID_ENGLISH_UK);

    // User strings
    for (auto* string : gUserStrings)
    {
        if (!str_is_null_or_empty(string))
        {
            rct2_to_utf8_self(string, RCT12_USER_STRING_MAX_LENGTH);
            utf8_remove_formatting(string, true);
        }
    }

    // News items
    game_convert_news_items_to_utf8();
}

void game_convert_news_items_to_utf8()
{
    for (int32_t i = 0; i < MAX_NEWS_ITEMS; i++)
    {
        NewsItem* newsItem = news_item_get(i);

        if (!str_is_null_or_empty(newsItem->Text))
        {
            rct2_to_utf8_self(newsItem->Text, sizeof(newsItem->Text));
        }
    }
}

/**
 * Converts all the user strings and news item strings to RCT2 encoding.
 */
void game_convert_strings_to_rct2(rct_s6_data* s6)
{
    // Scenario details
    utf8_to_rct2_self(s6->scenario_completed_name, sizeof(s6->scenario_completed_name));
    utf8_to_rct2_self(s6->scenario_name, sizeof(s6->scenario_name));
    utf8_to_rct2_self(s6->scenario_description, sizeof(s6->scenario_description));

    // User strings
    for (auto* userString : s6->custom_strings)
    {
        if (!str_is_null_or_empty(userString))
        {
            utf8_to_rct2_self(userString, RCT12_USER_STRING_MAX_LENGTH);
        }
    }

    // News items
    for (auto& newsItem : s6->news_items)
    {
        if (!str_is_null_or_empty(newsItem.Text))
        {
            utf8_to_rct2_self(newsItem.Text, sizeof(newsItem.Text));
        }
    }
}

// OpenRCT2 workaround to recalculate some values which are saved redundantly in the save to fix corrupted files.
// For example recalculate guest count by looking at all the guests instead of trusting the value in the file.
void game_fix_save_vars()
{
    // Recalculates peep count after loading a save to fix corrupted files
    Peep* peep;
    uint16_t spriteIndex;
    uint16_t peepCount = 0;
    FOR_ALL_GUESTS (spriteIndex, peep)
    {
        if (!peep->outside_of_park)
            peepCount++;
    }

    gNumGuestsInPark = peepCount;

    peep_sort();

    // Peeps to remove have to be cached here, as removing them from within the loop breaks iteration
    std::vector<Peep*> peepsToRemove;

    // Fix possibly invalid field values
    FOR_ALL_GUESTS (spriteIndex, peep)
    {
        if (peep->current_ride_station >= MAX_STATIONS)
        {
            const uint8_t srcStation = peep->current_ride_station;
            const uint8_t rideIdx = peep->current_ride;
            if (rideIdx == RIDE_ID_NULL)
            {
                continue;
            }
            set_format_arg(0, uint32_t, peep->id);
            utf8* curName = gCommonStringFormatBuffer;
            rct_string_id curId = peep->name_string_idx;
            format_string(curName, 256, curId, gCommonFormatArgs);
            log_warning("Peep %u (%s) has invalid ride station = %u for ride %u.", spriteIndex, curName, srcStation, rideIdx);
            int8_t station = ride_get_first_valid_station_exit(get_ride(rideIdx));
            if (station == -1)
            {
                log_warning("Couldn't find station, removing peep %u", spriteIndex);
                peepsToRemove.push_back(peep);
            }
            else
            {
                log_warning("Amending ride station to %u.", station);
                peep->current_ride_station = station;
            }
        }
    }

    if (peepsToRemove.size() > 0)
    {
        // Some broken saves have broken spatial indexes
        reset_sprite_spatial_index();
    }

    for (auto ptr : peepsToRemove)
    {
        ptr->Remove();
    }

    // Fixes broken saves where a surface element could be null
    // and broken saves with incorrect invisible map border tiles
    for (int32_t y = 0; y < MAXIMUM_MAP_SIZE_TECHNICAL; y++)
    {
        for (int32_t x = 0; x < MAXIMUM_MAP_SIZE_TECHNICAL; x++)
        {
            TileElement* tileElement = map_get_surface_element_at(x, y);

            if (tileElement == nullptr)
            {
                log_error("Null map element at x = %d and y = %d. Fixing...", x, y);
                tileElement = tile_element_insert(x, y, 14, 0);
                if (tileElement == nullptr)
                {
                    log_error("Unable to fix: Map element limit reached.");
                    return;
                }
            }

            // Fix the invisible border tiles.
            // At this point, we can be sure that tileElement is not NULL.
            if (x == 0 || x == gMapSize - 1 || y == 0 || y == gMapSize - 1)
            {
                tileElement->base_height = 2;
                tileElement->clearance_height = 2;
                tileElement->AsSurface()->SetSlope(0);
                tileElement->AsSurface()->SetWaterHeight(0);
            }
        }
    }

    research_fix();

    // Fix banner list pointing to NULL map elements
    banner_reset_broken_index();

    // Fix banners which share their index
    fix_duplicated_banners();

    // Fix invalid vehicle sprite sizes, thus preventing visual corruption of sprites
    fix_invalid_vehicle_sprite_sizes();

    // Fix gParkEntrance locations for which the tile_element no longer exists
    fix_park_entrance_locations();
}

void game_load_init()
{
    rct_window* mainWindow;

    gScreenFlags = SCREEN_FLAGS_PLAYING;
    audio_stop_all_music_and_sounds();
    if (!gLoadKeepWindowsOpen)
    {
        viewport_init_all();
        game_create_windows();
        mainWindow = window_get_main();
    }
    else
    {
        mainWindow = window_get_main();
        window_unfollow_sprite(mainWindow);
    }

    auto windowManager = GetContext()->GetUiContext()->GetWindowManager();
    windowManager->SetMainView(gSavedViewX, gSavedViewY, gSavedViewZoom, gSavedViewRotation);

    if (network_get_mode() != NETWORK_MODE_CLIENT)
    {
        reset_sprite_spatial_index();
    }
    reset_all_sprite_quadrant_placements();
    scenery_set_default_placement_configuration();

    auto intent = Intent(INTENT_ACTION_REFRESH_NEW_RIDES);
    context_broadcast_intent(&intent);

    gWindowUpdateTicks = 0;

    load_palette();

    if (!gOpenRCT2Headless)
    {
        intent = Intent(INTENT_ACTION_CLEAR_TILE_INSPECTOR_CLIPBOARD);
        context_broadcast_intent(&intent);
        window_update_all();
    }

    audio_stop_title_music();
    gGameSpeed = 1;
}

/**
 *
 *  rct2: 0x0069E9A7
 * Call after a rotation or loading of a save to reset sprite quadrants
 */
void reset_all_sprite_quadrant_placements()
{
    for (size_t i = 0; i < MAX_SPRITES; i++)
    {
        rct_sprite* spr = get_sprite(i);
        if (spr->generic.sprite_identifier != SPRITE_IDENTIFIER_NULL)
        {
            sprite_move(spr->generic.x, spr->generic.y, spr->generic.z, spr);
        }
    }
}

void save_game()
{
    if (!gFirstTimeSaving)
    {
        save_game_with_name(gScenarioSavePath.c_str());
    }
    else
    {
        save_game_as();
    }
}

void save_game_cmd(const utf8* name /* = nullptr */)
{
    if (name == nullptr)
    {
        save_game_with_name(gScenarioSavePath.c_str());
    }
    else
    {
        char savePath[MAX_PATH];
        platform_get_user_directory(savePath, "save", sizeof(savePath));
        safe_strcat_path(savePath, name, sizeof(savePath));
        path_append_extension(savePath, ".sv6", sizeof(savePath));
        save_game_with_name(savePath);
    }
}

void save_game_with_name(const utf8* name)
{
    log_verbose("Saving to %s", name);
    if (scenario_save(name, 0x80000000 | (gConfigGeneral.save_plugin_data ? 1 : 0)))
    {
        log_verbose("Saved to %s", name);
        gCurrentLoadedPath = name;
        gScreenAge = 0;
    }
}

void* create_save_game_as_intent()
{
    char name[MAX_PATH];
    safe_strcpy(name, path_get_filename(gScenarioSavePath.c_str()), MAX_PATH);
    path_remove_extension(name);

    Intent* intent = new Intent(WC_LOADSAVE);
    intent->putExtra(INTENT_EXTRA_LOADSAVE_TYPE, LOADSAVETYPE_SAVE | LOADSAVETYPE_GAME);
    intent->putExtra(INTENT_EXTRA_PATH, std::string{ name });

    return intent;
}

void save_game_as()
{
    auto* intent = (Intent*)create_save_game_as_intent();
    context_open_intent(intent);
    delete intent;
}

static int32_t compare_autosave_file_paths(const void* a, const void* b)
{
    return strcmp(*(char**)a, *(char**)b);
}

static void limit_autosave_count(const size_t numberOfFilesToKeep, bool processLandscapeFolder)
{
    size_t autosavesCount = 0;
    size_t numAutosavesToDelete = 0;

    utf8 filter[MAX_PATH];

    utf8** autosaveFiles = nullptr;

    if (processLandscapeFolder)
    {
        platform_get_user_directory(filter, "landscape", sizeof(filter));
        safe_strcat_path(filter, "autosave", sizeof(filter));
        safe_strcat_path(filter, "autosave_*.sc6", sizeof(filter));
    }
    else
    {
        platform_get_user_directory(filter, "save", sizeof(filter));
        safe_strcat_path(filter, "autosave", sizeof(filter));
        safe_strcat_path(filter, "autosave_*.sv6", sizeof(filter));
    }

    // At first, count how many autosaves there are
    {
        auto scanner = std::unique_ptr<IFileScanner>(Path::ScanDirectory(filter, false));
        while (scanner->Next())
        {
            autosavesCount++;
        }
    }

    // If there are fewer autosaves than the number of files to keep we don't need to delete anything
    if (autosavesCount <= numberOfFilesToKeep)
    {
        return;
    }

    autosaveFiles = (utf8**)malloc(sizeof(utf8*) * autosavesCount);

    {
        auto scanner = std::unique_ptr<IFileScanner>(Path::ScanDirectory(filter, false));
        for (size_t i = 0; i < autosavesCount; i++)
        {
            autosaveFiles[i] = (utf8*)malloc(sizeof(utf8) * MAX_PATH);
            std::memset(autosaveFiles[i], 0, sizeof(utf8) * MAX_PATH);

            if (scanner->Next())
            {
                if (processLandscapeFolder)
                {
                    platform_get_user_directory(autosaveFiles[i], "landscape", sizeof(utf8) * MAX_PATH);
                }
                else
                {
                    platform_get_user_directory(autosaveFiles[i], "save", sizeof(utf8) * MAX_PATH);
                }
                safe_strcat_path(autosaveFiles[i], "autosave", sizeof(utf8) * MAX_PATH);
                safe_strcat_path(autosaveFiles[i], scanner->GetPathRelative(), sizeof(utf8) * MAX_PATH);
            }
        }
    }

    qsort(autosaveFiles, autosavesCount, sizeof(char*), compare_autosave_file_paths);

    // Calculate how many saves we need to delete.
    numAutosavesToDelete = autosavesCount - numberOfFilesToKeep;

    for (size_t i = 0; numAutosavesToDelete > 0; i++, numAutosavesToDelete--)
    {
        platform_file_delete(autosaveFiles[i]);
    }

    for (size_t i = 0; i < autosavesCount; i++)
    {
        free(autosaveFiles[i]);
    }

    free(autosaveFiles);
}

void game_autosave()
{
    const char* subDirectory = "save";
    const char* fileExtension = ".sv6";
    uint32_t saveFlags = 0x80000000;
    if (gScreenFlags & SCREEN_FLAGS_EDITOR)
    {
        subDirectory = "landscape";
        fileExtension = ".sc6";
        saveFlags |= 2;
    }

    // Retrieve current time
    rct2_date currentDate;
    platform_get_date_local(&currentDate);
    rct2_time currentTime;
    platform_get_time_local(&currentTime);

    utf8 timeName[44];
    snprintf(
        timeName, sizeof(timeName), "autosave_%04u-%02u-%02u_%02u-%02u-%02u%s", currentDate.year, currentDate.month,
        currentDate.day, currentTime.hour, currentTime.minute, currentTime.second, fileExtension);

    int32_t autosavesToKeep = gConfigGeneral.autosave_amount;
    limit_autosave_count(autosavesToKeep - 1, (gScreenFlags & SCREEN_FLAGS_EDITOR));

    utf8 path[MAX_PATH];
    utf8 backupPath[MAX_PATH];
    platform_get_user_directory(path, subDirectory, sizeof(path));
    safe_strcat_path(path, "autosave", sizeof(path));
    platform_ensure_directory_exists(path);
    safe_strcpy(backupPath, path, sizeof(backupPath));
    safe_strcat_path(path, timeName, sizeof(path));
    safe_strcat_path(backupPath, "autosave", sizeof(backupPath));
    safe_strcat(backupPath, fileExtension, sizeof(backupPath));
    safe_strcat(backupPath, ".bak", sizeof(backupPath));

    if (platform_file_exists(path))
    {
        platform_file_copy(path, backupPath, true);
    }

    scenario_save(path, saveFlags);
}

static void game_load_or_quit_no_save_prompt_callback(int32_t result, const utf8* path)
{
    if (result == MODAL_RESULT_OK)
    {
        window_close_by_class(WC_EDITOR_OBJECT_SELECTION);
        context_load_park_from_file(path);
    }
}

/**
 *
 *  rct2: 0x0066DB79
 */
void game_load_or_quit_no_save_prompt()
{
    switch (gSavePromptMode)
    {
        case PM_SAVE_BEFORE_LOAD:
        {
            auto loadOrQuitAction = LoadOrQuitAction(LoadOrQuitModes::CloseSavePrompt);
            GameActions::Execute(&loadOrQuitAction);
            tool_cancel();
            if (gScreenFlags & SCREEN_FLAGS_SCENARIO_EDITOR)
            {
                load_landscape();
            }
            else
            {
                auto intent = Intent(WC_LOADSAVE);
                intent.putExtra(INTENT_EXTRA_LOADSAVE_TYPE, LOADSAVETYPE_LOAD | LOADSAVETYPE_GAME);
                intent.putExtra(INTENT_EXTRA_CALLBACK, (void*)game_load_or_quit_no_save_prompt_callback);
                context_open_intent(&intent);
            }
            break;
        }
        case PM_SAVE_BEFORE_QUIT:
        {
            auto loadOrQuitAction = LoadOrQuitAction(LoadOrQuitModes::CloseSavePrompt);
            GameActions::Execute(&loadOrQuitAction);
            tool_cancel();
            if (input_test_flag(INPUT_FLAG_5))
            {
                input_set_flag(INPUT_FLAG_5, false);
            }
            gGameSpeed = 1;
            gFirstTimeSaving = true;
            title_load();
            break;
        }
        default:
            openrct2_finish();
            break;
    }
}

GAME_COMMAND_POINTER* new_game_command_table[GAME_COMMAND_COUNT] = {
    nullptr,
    nullptr,
    nullptr,
    nullptr,
    nullptr,
    nullptr,
    game_command_create_ride,
    game_command_demolish_ride,
    game_command_set_ride_status,
    nullptr,
    game_command_set_ride_name,
    nullptr,
    nullptr,
    nullptr,
    nullptr,
    nullptr,
    nullptr,
    nullptr,
    nullptr,
    nullptr,
    game_command_change_surface_style,
    nullptr,
    game_command_set_guest_name,
    game_command_set_staff_name,
    nullptr,
    nullptr,
    game_command_smooth_land,
<<<<<<< HEAD
    nullptr,
    nullptr,
    game_command_set_brakes_speed,
=======
    game_command_raise_water,
    game_command_lower_water,
    nullptr,
>>>>>>> 6daa4061
    game_command_hire_new_staff_member,
    game_command_set_staff_patrol,
    game_command_fire_staff_member,
    nullptr,
    nullptr,
    game_command_set_park_open,
    game_command_buy_land_rights,
    game_command_place_park_entrance,
    game_command_remove_park_entrance,
    game_command_set_maze_track,
    game_command_set_park_entrance_fee,
    nullptr,
    game_command_place_wall,
    nullptr,
    game_command_place_large_scenery,
    nullptr,
    nullptr,
    nullptr,
    game_command_place_track_design,
    nullptr,
    game_command_place_maze_design,
    game_command_place_banner,
    game_command_remove_banner,
    game_command_set_scenery_colour,
    game_command_set_wall_colour,
    game_command_set_large_scenery_colour,
    game_command_set_banner_colour,
    game_command_set_land_ownership,
    nullptr,
    nullptr,
    nullptr,
    game_command_set_banner_style,
    nullptr,
    game_command_set_player_group,
    game_command_modify_groups,
    game_command_kick_player,
    game_command_cheat,
    game_command_pickup_guest,
    game_command_pickup_staff,
    game_command_balloon_press,
    game_command_modify_tile,
    game_command_edit_scenario_options,
    NULL,
};<|MERGE_RESOLUTION|>--- conflicted
+++ resolved
@@ -1287,15 +1287,9 @@
     nullptr,
     nullptr,
     game_command_smooth_land,
-<<<<<<< HEAD
-    nullptr,
-    nullptr,
-    game_command_set_brakes_speed,
-=======
-    game_command_raise_water,
-    game_command_lower_water,
-    nullptr,
->>>>>>> 6daa4061
+    nullptr,
+    nullptr,
+    nullptr,
     game_command_hire_new_staff_member,
     game_command_set_staff_patrol,
     game_command_fire_staff_member,
