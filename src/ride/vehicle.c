--- conflicted
+++ resolved
@@ -27,11 +27,7 @@
 #include "../interface/viewport.h"
 #include "../openrct2.h"
 #include "../scenario.h"
-<<<<<<< HEAD
-=======
 #include "../world/map_animation.h"
-#include "../world/scenery.h"
->>>>>>> 19679de1
 #include "../world/sprite.h"
 #include "../world/scenery.h"
 #include "track.h"
@@ -41,21 +37,8 @@
 #include "track_data.h"
 #include "vehicle.h"
 
-rct_xyz16 *unk_F64E20 = (rct_xyz16*)0x00F64E20;
-
-// Size: 0x09
-typedef struct {
-	uint16 x;			// 0x00
-	uint16 y;			// 0x02
-	uint16 z;			// 0x04
-	uint8 direction;	// 0x06
-	uint8 var_07;
-	uint8 var_08;
-} rct_vehicle_info;
-
 static void vehicle_update(rct_vehicle *vehicle);
 
-<<<<<<< HEAD
 static void vehicle_update_cable_lift_moving_to_end_of_station(rct_vehicle *vehicle);
 static void vehicle_update_cable_lift_waiting_to_depart(rct_vehicle *vehicle);
 static void vehicle_update_cable_lift_departing(rct_vehicle *vehicle);
@@ -96,6 +79,7 @@
 
 #define NO_SCREAM 254
 
+// Size: 0x09
 typedef struct {
 	uint16 x;			// 0x00
 	uint16 y;			// 0x02
@@ -105,6 +89,8 @@
 	uint8 var_08;
 } rct_vehicle_info;
 
+rct_xyz16 *unk_F64E20 = (rct_xyz16*)0x00F64E20;
+
 const uint8 byte_9A3A14[] = { SOUND_SCREAM_8, SOUND_SCREAM_1 };
 const uint8 byte_9A3A16[] = { SOUND_SCREAM_1, SOUND_SCREAM_6 };
 const uint8 byte_9A3A18[] = {
@@ -118,7 +104,7 @@
 	const rct_vehicle_info *infoList = infoListList[typeAndDirection];
 	return &infoList[offset];
 }
-=======
+
 const uint8 DoorOpenSoundIds[] = {
 	SOUND_WATER_2,
 	SOUND_DOOR_OPEN
@@ -129,7 +115,6 @@
 	SOUND_DOOR_CLOSE,
 	SOUND_62
 };
->>>>>>> 19679de1
 
 /**
 *
@@ -5810,13 +5795,6 @@
 	}
 }
 
-static const rct_vehicle_info *vehicle_get_move_info(int cd, int typeAndDirection, int offset)
-{
-	const rct_vehicle_info **infoListList = RCT2_ADDRESS(0x008B8F30, rct_vehicle_info**)[cd];
-	const rct_vehicle_info *infoList = infoListList[typeAndDirection];
-	return &infoList[offset];
-}
-
 /**
  *
  *  rct2: 0x006DB807
@@ -6905,7 +6883,7 @@
 		rct_vehicle *vEDI = vehicle;
 
 		for (;;) {
-			vEDI = vEDI->prev_vehicle_on_ride;
+			vEDI = GET_VEHICLE(vEDI->prev_vehicle_on_ride);
 			if (vEDI == vehicle) {
 				break;
 			}
