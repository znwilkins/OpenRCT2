/*****************************************************************************
 * Copyright (c) 2014 Ted John
 * OpenRCT2, an open source clone of Roller Coaster Tycoon 2.
 *
 * This file is part of OpenRCT2.
 *
 * OpenRCT2 is free software: you can redistribute it and/or modify
 * it under the terms of the GNU General Public License as published by
 * the Free Software Foundation, either version 3 of the License, or
 * (at your option) any later version.

 * This program is distributed in the hope that it will be useful,
 * but WITHOUT ANY WARRANTY; without even the implied warranty of
 * MERCHANTABILITY or FITNESS FOR A PARTICULAR PURPOSE.  See the
 * GNU General Public License for more details.

 * You should have received a copy of the GNU General Public License
 * along with this program.  If not, see <http://www.gnu.org/licenses/>.
 *****************************************************************************/

#include "addresses.h"
#include "audio/audio.h"
#include "audio/mixer.h"
#include "cmdline.h"
#include "config.h"
#include "editor.h"
#include "game.h"
#include "hook.h"
#include "interface/chat.h"
#include "interface/window.h"
#include "interface/viewport.h"
#include "localisation/localisation.h"
#include "network/http.h"
#include "network/network.h"
#include "openrct2.h"
#include "platform/platform.h"
#include "ride/ride.h"
#include "title.h"
#include "util/sawyercoding.h"
#include "util/util.h"
#include "world/mapgen.h"

#if defined(__unix__) || (defined(__APPLE__) && defined(__MACH__))
#include <sys/mman.h>
#include <errno.h>
#include <fcntl.h>
#include <sys/types.h>
#include <sys/stat.h>
#include <unistd.h>
#endif // defined(__unix__) || (defined(__APPLE__) && defined(__MACH__))

int gOpenRCT2StartupAction = STARTUP_ACTION_TITLE;
utf8 gOpenRCT2StartupActionPath[512] = { 0 };
utf8 gExePath[MAX_PATH];
utf8 gCustomUserDataPath[MAX_PATH] = { 0 };

// This should probably be changed later and allow a custom selection of things to initialise like SDL_INIT
bool gOpenRCT2Headless = false;

bool gOpenRCT2ShowChangelog;

#if defined(__unix__) || (defined(__APPLE__) && defined(__MACH__))
void *gDataSegment;
void *gTextSegment;
int gExeFd;
#endif // defined(__unix__) || (defined(__APPLE__) && defined(__MACH__))

/** If set, will end the OpenRCT2 game loop. Intentially private to this module so that the flag can not be set back to 0. */
int _finished;

// Used for object movement tweening
static struct { sint16 x, y, z; } _spritelocations1[MAX_SPRITES], _spritelocations2[MAX_SPRITES];

static void openrct2_loop();
static bool openrct2_setup_rct2_segment();
static bool openrct2_release_rct2_segment();
static void openrct2_setup_rct2_hooks();

void openrct2_write_full_version_info(utf8 *buffer, size_t bufferSize)
{
	utf8 *ch = buffer;

	// Name and version
	strcpy(ch, OPENRCT2_NAME);
	strcat(buffer, ", v");
	strcat(buffer, OPENRCT2_VERSION);

	// Build information
	if (!str_is_null_or_empty(OPENRCT2_BRANCH)) {
		sprintf(strchr(buffer, 0), "-%s", OPENRCT2_BRANCH);
	}
	if (!str_is_null_or_empty(OPENRCT2_BUILD_NUMBER)) {
		sprintf(strchr(buffer, 0), " build %s", OPENRCT2_BUILD_NUMBER);
	}
	if (!str_is_null_or_empty(OPENRCT2_COMMIT_SHA1_SHORT)) {
		sprintf(strchr(buffer, 0), " (%s)", OPENRCT2_COMMIT_SHA1_SHORT);
	}
	if (!str_is_null_or_empty(OPENRCT2_BUILD_SERVER)) {
		sprintf(strchr(buffer, 0), " provided by %s", OPENRCT2_BUILD_SERVER);
	}
}

static void openrct2_copy_files_over(const utf8 *originalDirectory, const utf8 *newDirectory, const utf8 *extension)
{
	utf8 *ch, filter[MAX_PATH], oldPath[MAX_PATH], newPath[MAX_PATH];
	int fileEnumHandle;
	file_info fileInfo;

	if (!platform_ensure_directory_exists(newDirectory)) {
		log_error("Could not create directory %s.", newDirectory);
		return;
	}

	// Create filter path
	safe_strncpy(filter, originalDirectory, MAX_PATH);
	ch = strchr(filter, '*');
	if (ch != NULL)
		*ch = 0;
	strcat(filter, "*");
	strcat(filter, extension);

	fileEnumHandle = platform_enumerate_files_begin(filter);
	while (platform_enumerate_files_next(fileEnumHandle, &fileInfo)) {
		safe_strncpy(newPath, newDirectory, MAX_PATH);
		strcat(newPath, fileInfo.path);

		safe_strncpy(oldPath, originalDirectory, MAX_PATH);
		ch = strchr(oldPath, '*');
		if (ch != NULL)
			*ch = 0;
		strcat(oldPath, fileInfo.path);

		if (!platform_file_exists(newPath))
			platform_file_copy(oldPath, newPath, false);
	}
	platform_enumerate_files_end(fileEnumHandle);

	fileEnumHandle = platform_enumerate_directories_begin(originalDirectory);
	while (platform_enumerate_directories_next(fileEnumHandle, filter)) {
		safe_strncpy(newPath, newDirectory, MAX_PATH);
		strcat(newPath, filter);

		safe_strncpy(oldPath, originalDirectory, MAX_PATH);
		ch = strchr(oldPath, '*');
		if (ch != NULL)
			*ch = 0;
		strcat(oldPath, filter);

		if (!platform_ensure_directory_exists(newPath)) {
			log_error("Could not create directory %s.", newPath);
			return;
		}
		openrct2_copy_files_over(oldPath, newPath, extension);
	}
	platform_enumerate_directories_end(fileEnumHandle);
}

// TODO move to platform
static void openrct2_set_exe_path()
{
	platform_get_exe_path(gExePath);
	log_verbose("Setting exe path to %s", gExePath);
}

/**
 * Copy saved games and landscapes to user directory
 */
static void openrct2_copy_original_user_files_over()
{
	utf8 path[MAX_PATH];

	platform_get_user_directory(path, "save");
	openrct2_copy_files_over((utf8*)RCT2_ADDRESS_SAVED_GAMES_PATH, path, ".sv6");

	platform_get_user_directory(path, "landscape");
	openrct2_copy_files_over((utf8*)RCT2_ADDRESS_LANDSCAPES_PATH, path, ".sc6");
}

bool openrct2_initialise()
{
	utf8 userPath[MAX_PATH];

	platform_resolve_user_data_path();
	platform_get_user_directory(userPath, NULL);
	if (!platform_ensure_directory_exists(userPath)) {
		log_fatal("Could not create user directory (do you have write access to your documents folder?)");
		return false;
	}

	if (!openrct2_setup_rct2_segment()) {
		log_fatal("Unable to load RCT2 data sector");
		return false;
	}

	openrct2_set_exe_path();

	config_set_defaults();
	if (!config_open_default()) {
		if (!config_find_or_browse_install_directory()) {
			log_fatal("An RCT2 install directory must be specified!");
			return false;
		}
	}

	gOpenRCT2ShowChangelog = true;
	if (gConfigGeneral.last_run_version != NULL && (strcmp(gConfigGeneral.last_run_version, OPENRCT2_VERSION) == 0))
		gOpenRCT2ShowChangelog = false;
	gConfigGeneral.last_run_version = OPENRCT2_VERSION;
	config_save_default();

	// TODO add configuration option to allow multiple instances
	// if (!gOpenRCT2Headless && !platform_lock_single_instance()) {
	// 	log_fatal("OpenRCT2 is already running.");
	// 	return false;
	// }

	get_system_info();
	if (!gOpenRCT2Headless) {
		audio_init();
		audio_populate_devices();
	}
	if (!language_open(gConfigGeneral.language)) {
		log_error("Failed to open configured language...");

		if (!language_open(LANGUAGE_ENGLISH_UK)) {
			log_fatal("Failed to open fallback language...");
			return false;
		}
	}
	http_init();

	themes_set_default();
	themes_load_presets();
	title_sequences_set_default();
	title_sequences_load_presets();

	openrct2_setup_rct2_hooks();

	if (!rct2_init())
		return false;

	chat_init();

	openrct2_copy_original_user_files_over();

	// TODO move to audio initialise function
	if (str_is_null_or_empty(gConfigSound.device)) {
		Mixer_Init(NULL);
		RCT2_GLOBAL(RCT2_ADDRESS_CURRENT_SOUND_DEVICE, uint32) = 0;
	} else {
		Mixer_Init(gConfigSound.device);
		for (int i = 0; i < gAudioDeviceCount; i++) {
			if (strcmp(gAudioDevices[i].name, gConfigSound.device) == 0) {
				RCT2_GLOBAL(RCT2_ADDRESS_CURRENT_SOUND_DEVICE, uint32) = i;
			}
		}
	}

	return true;
}

/**
 * Launches the game, after command line arguments have been parsed and processed.
 */
void openrct2_launch()
{
	if (openrct2_initialise()) {
		RCT2_GLOBAL(RCT2_ADDRESS_RUN_INTRO_TICK_PART, uint8) = 0;
		if((gOpenRCT2StartupAction == STARTUP_ACTION_TITLE) && gConfigGeneral.play_intro)
			gOpenRCT2StartupAction = STARTUP_ACTION_INTRO;

		switch (gOpenRCT2StartupAction) {
		case STARTUP_ACTION_INTRO:
			RCT2_GLOBAL(RCT2_ADDRESS_RUN_INTRO_TICK_PART, uint8) = 1;
			break;
		case STARTUP_ACTION_TITLE:
			RCT2_GLOBAL(RCT2_ADDRESS_SCREEN_FLAGS, uint8) = SCREEN_FLAGS_TITLE_DEMO;
			break;
		case STARTUP_ACTION_OPEN:
			assert(gOpenRCT2StartupActionPath != NULL);
			if (rct2_open_file(gOpenRCT2StartupActionPath) == 0)
				break;

			RCT2_GLOBAL(RCT2_ADDRESS_SCREEN_FLAGS, uint8) = SCREEN_FLAGS_PLAYING;

#ifndef DISABLE_NETWORK
			if (gNetworkStart == NETWORK_MODE_SERVER) {
				network_begin_server(gNetworkStartPort);
			}
#endif // DISABLE_NETWORK
			break;
		case STARTUP_ACTION_EDIT:
			if (strlen(gOpenRCT2StartupActionPath) == 0) {
				editor_load();
			} else {
				editor_load_landscape(gOpenRCT2StartupActionPath);
			}
			break;
		}

#ifndef DISABLE_NETWORK
		if (gNetworkStart == NETWORK_MODE_CLIENT) {
			network_begin_client(gNetworkStartHost, gNetworkStartPort);
		}
#endif // DISABLE_NETWORK

		openrct2_loop();
	}
	openrct2_dispose();

	// HACK Some threads are still running which causes the game to not terminate. Investigation required!
	exit(gExitCode);
}

void openrct2_dispose()
{
	network_close();
	http_dispose();
	language_close_all();
	openrct2_release_rct2_segment();
	platform_free();
}

/**
 * Determines whether its worth tweening a sprite or not when frame smoothing is on.
 */
static bool sprite_should_tween(rct_sprite *sprite)
{
	if (sprite->unknown.linked_list_type_offset == SPRITE_LINKEDLIST_OFFSET_VEHICLE)
		return true;
	if (sprite->unknown.linked_list_type_offset == SPRITE_LINKEDLIST_OFFSET_PEEP)
		return true;
	if (sprite->unknown.linked_list_type_offset == SPRITE_LINKEDLIST_OFFSET_UNKNOWN)
		return true;

	return false;
}

/**
 * Run the main game loop until the finished flag is set at 40fps (25ms interval).
 */
static void openrct2_loop()
{
	uint32 currentTick, ticksElapsed, lastTick = 0;
	static uint32 uncapTick = 0;
	static int fps = 0;
	static uint32 secondTick = 0;

	log_verbose("begin openrct2 loop");

	_finished = 0;
	do {
		if (gConfigGeneral.uncap_fps && gGameSpeed <= 4) {
			currentTick = SDL_GetTicks();
			if (uncapTick == 0) {
				// Reset sprite locations
				uncapTick = SDL_GetTicks();
				openrct2_reset_object_tween_locations();
			}

			// Limit number of updates per loop (any long pauses or debugging can make this update for a very long time)
			if (currentTick - uncapTick > 25 * 60) {
				uncapTick = currentTick - 25 - 1;
			}

			platform_process_messages();

			while (uncapTick <= currentTick && currentTick - uncapTick > 25) {
				// Get the original position of each sprite
				for (uint16 i = 0; i < MAX_SPRITES; i++) {
					_spritelocations1[i].x = g_sprite_list[i].unknown.x;
					_spritelocations1[i].y = g_sprite_list[i].unknown.y;
					_spritelocations1[i].z = g_sprite_list[i].unknown.z;
				}

				// Update the game so the sprite positions update
				rct2_update();

				// Get the next position of each sprite
				for (uint16 i = 0; i < MAX_SPRITES; i++) {
					_spritelocations2[i].x = g_sprite_list[i].unknown.x;
					_spritelocations2[i].y = g_sprite_list[i].unknown.y;
					_spritelocations2[i].z = g_sprite_list[i].unknown.z;
				}

				uncapTick += 25;
			}

			// Tween the position of each sprite from the last position to the new position based on the time between the last
			// tick and the next tick.
			float nudge = 1 - ((float)(currentTick - uncapTick) / 25);
			for (uint16 i = 0; i < MAX_SPRITES; i++) {
				if (!sprite_should_tween(&g_sprite_list[i]))
					continue;

				sprite_move(
					_spritelocations2[i].x + (sint16)((_spritelocations1[i].x - _spritelocations2[i].x) * nudge),
					_spritelocations2[i].y + (sint16)((_spritelocations1[i].y - _spritelocations2[i].y) * nudge),
					_spritelocations2[i].z + (sint16)((_spritelocations1[i].z - _spritelocations2[i].z) * nudge),
					&g_sprite_list[i]
				);
				invalidate_sprite_2(&g_sprite_list[i]);
			}

			if ((SDL_GetWindowFlags(gWindow) & (SDL_WINDOW_MINIMIZED | SDL_WINDOW_HIDDEN)) == 0) {
				rct2_draw();
				platform_draw();
			}

			fps++;
			if (SDL_GetTicks() - secondTick >= 1000) {
				fps = 0;
				secondTick = SDL_GetTicks();
			}

			// Restore the real positions of the sprites so they aren't left at the mid-tween positions
			for (uint16 i = 0; i < MAX_SPRITES; i++) {
				if (!sprite_should_tween(&g_sprite_list[i]))
					continue;

				invalidate_sprite_2(&g_sprite_list[i]);
				sprite_move(_spritelocations2[i].x, _spritelocations2[i].y, _spritelocations2[i].z, &g_sprite_list[i]);
			}
			network_update();
		} else {
			uncapTick = 0;
			currentTick = SDL_GetTicks();
			ticksElapsed = currentTick - lastTick;
			if (ticksElapsed < 25) {
				if (ticksElapsed < 15)
					SDL_Delay(15 - ticksElapsed);
				continue;
			}

			lastTick = currentTick;

			platform_process_messages();

			rct2_update();

			if ((SDL_GetWindowFlags(gWindow) & (SDL_WINDOW_MINIMIZED | SDL_WINDOW_HIDDEN)) == 0) {
				rct2_draw();
				platform_draw();
			}
		}
	} while (!_finished);
}

/**
 * Causes the OpenRCT2 game loop to finish.
 */
void openrct2_finish()
{
	_finished = 1;
}

void openrct2_reset_object_tween_locations()
{
	for (uint16 i = 0; i < MAX_SPRITES; i++) {
		_spritelocations1[i].x = _spritelocations2[i].x = g_sprite_list[i].unknown.x;
		_spritelocations1[i].y = _spritelocations2[i].y = g_sprite_list[i].unknown.y;
		_spritelocations1[i].z = _spritelocations2[i].z = g_sprite_list[i].unknown.z;
	}
}

/**
 * Loads RCT2's data model and remaps the addresses.
 * @returns true if the data integrity check succeeded, otherwise false.
 */
static bool openrct2_setup_rct2_segment()
{
	// POSIX OSes will run OpenRCT2 as a native application and then load in the Windows PE, mapping the appropriate addresses as
	// necessary. Windows does not need to do this as OpenRCT2 runs as a DLL loaded from the Windows PE.
#if defined(__unix__) || (defined(__APPLE__) && defined(__MACH__))
	#define RDATA_OFFSET 0x004A4000
	#define DATASEG_OFFSET 0x005E2000

	const char *exepath = "openrct2.exe";
	gExeFd = open(exepath, O_RDONLY);
	if (gExeFd < 0) {
		log_fatal("failed to open %s, errno = %d", exepath, errno);
		exit(1);
	}

	// Using PE-bear I was able to figure out all the needed addresses to be filled.
	// There are three sections to be loaded: .rdata, .data and .text, plus another
	// one to be mapped: DATASEG.
	// Out of the three, two can simply be mmapped into memory, while the third one,
	// .data has a virtual size which is much completely different to its file size
	// (even when taking page-alignment into consideration)
	//
	// The sections are as follows (dump from gdb)
	// [0]     0x401000->0x6f7000 at 0x00001000: .text ALLOC LOAD READONLY CODE HAS_CONTENTS
	// [1]     0x6f7000->0x8a325d at 0x002f7000: CODESEG ALLOC LOAD READONLY CODE HAS_CONTENTS
	// [2]     0x8a4000->0x9a5894 at 0x004a4000: .rdata ALLOC LOAD DATA HAS_CONTENTS
	// [3]     0x9a6000->0x9e2000 at 0x005a6000: .data ALLOC LOAD DATA HAS_CONTENTS
	// [4]     0x1428000->0x14282bc at 0x005e2000: DATASEG ALLOC LOAD DATA HAS_CONTENTS
	// [5]     0x1429000->0x1452000 at 0x005e3000: .cms_t ALLOC LOAD READONLY CODE HAS_CONTENTS
	// [6]     0x1452000->0x14aaf3e at 0x0060c000: .cms_d ALLOC LOAD DATA HAS_CONTENTS
	// [7]     0x14ab000->0x14ac58a at 0x00665000: .idata ALLOC LOAD READONLY DATA HAS_CONTENTS
	// [8]     0x14ad000->0x14b512f at 0x00667000: .rsrc ALLOC LOAD DATA HAS_CONTENTS
	//
	// .data section, however, has virtual size of 0xA81C3C, and so
	// 0x9a6000 + 0xA81C3C = 0x1427C3C, which after alignment to page size becomes
	// 0x1428000, which can be seen as next section, DATASEG
	//
	// Since mmap does not provide a way to create a mapping with virtual size,
	// I resorted to creating a one large map for data and memcpy'ing data where
	// required.
	// Another section is needed for .text, as it requires PROT_EXEC flag.

	// TODO: UGLY, UGLY HACK!
	off_t file_size = 6750208;

	int len = 0x01429000 - 0x8a4000; // 0xB85000, 12079104 bytes or around 11.5MB
	// section: rw data
	gDataSegment = mmap((void *)0x8a4000, len, PROT_READ | PROT_WRITE, MAP_FIXED | MAP_ANONYMOUS | MAP_SHARED, 0, 0);
	if (gDataSegment != (void *)0x8a4000) {
		log_fatal("mmap failed to get required offset for data segment! got %p, expected %p, errno = %d", gDataSegment, (void *)(0x8a4000), errno);
		exit(1);
	}

	len = 0x004A3000;
	// section: text
	gTextSegment = mmap((void *)(0x401000), len, PROT_EXEC | PROT_WRITE | PROT_READ, MAP_FIXED | MAP_PRIVATE, gExeFd, 0x1000);
	if (gTextSegment != (void *)(0x401000))
	{
		log_fatal("mmap failed to get required offset for text segment! got %p, expected %p, errno = %d", gTextSegment, (void *)(0x401000), errno);
		exit(1);
	}

	void *fbase = mmap(NULL, file_size, PROT_READ, MAP_PRIVATE, gExeFd, 0);
	int err = errno;
	log_warning("mmapped file to %p", fbase);
	if (fbase == MAP_FAILED)
	{
		log_fatal("mmap failed to get required offset! got %p, errno = %d", fbase, err);
		exit(1);
	}
	// .rdata and real part of .data
	// 0x9e2000 - 0x8a4000 = 0x13e000
	memcpy(gDataSegment, fbase + RDATA_OFFSET, 0x13e000);
	// 0x8a4000 + 0xb84000 = 0x1428000 aka DATASEG
	memcpy(gDataSegment + 0xB84000, fbase + DATASEG_OFFSET, 0x1000);
	err = munmap(fbase, file_size);
	if (err != 0)
	{
		err = errno;
		log_error("Failed to unmap file! errno = %d", err);
	}
#endif // defined(__unix__) || (defined(__APPLE__) && defined(__MACH__))

	// Check that the expected data is at various addresses.
	// Start at 0x9a6000, which is start of .data, to skip the region containing addresses to DLL
	// calls, which can be changed by windows/wine loader.
	const uint32 c1 = sawyercoding_calculate_checksum((void *)0x009A6000, 0x009E0000 - 0x009A6000);
	const uint32 c2 = sawyercoding_calculate_checksum((void *)0x01428000, 0x014282BC - 0x01428000);
	const uint32 exp_c1 = 10114815;
	const uint32 exp_c2 = 23564;
	if (c1 != exp_c1 || c2 != exp_c2) {
		log_warning("c1 = %u, expected %u, match %d", c1, exp_c1, c1 == exp_c1);
		log_warning("c2 = %u, expected %u, match %d", c2, exp_c2, c2 == exp_c2);
		return false;
	}

	return true;
}

/**
 * Releases segments created with @ref openrct2_setup_rct2_segment, if any.
 */
static bool openrct2_release_rct2_segment()
{
	bool result = true;
#if defined(__unix__) || (defined(__APPLE__) && defined(__MACH__))
	int len = 0x01429000 - 0x8a4000; // 0xB85000, 12079104 bytes or around 11.5MB
	int err;
	err = munmap(gDataSegment, len);
	if (err != 0)
	{
		err = errno;
		log_error("Failed to unmap data segment! errno = %d", err);
		result = false;
	}
	len = 0x004A3000;
	err = munmap(gTextSegment, len);
	if (err != 0)
	{
		err = errno;
		log_error("Failed to unmap text segment! errno = %d", err);
		result = false;
	}
	err = close(gExeFd);
	if (err != 0)
	{
		err = errno;
		log_error("Failed to close file! errno = %d", err);
		result = false;
	}
#endif // defined(__unix__) || (defined(__APPLE__) && defined(__MACH__))
	return result;
}

/**
 * Setup hooks to allow RCT2 to call OpenRCT2 functions instead.
 */
static void openrct2_setup_rct2_hooks()
{
<<<<<<< HEAD
	addhook(0x006E732D, (int)gfx_set_dirty_blocks, 0, (int[]){ EAX, EBX, EDX, EBP, END }, 0, 0);			// remove when all callers are decompiled
	addhook(0x006E7499, (int)gfx_redraw_screen_rect, 0, (int[]){ EAX, EBX, EDX, EBP, END }, 0, 0);			// remove when 0x6E7FF3 is decompiled
	addhook(0x0069A42F, (int)peep_window_state_update, 0, (int[]){ ESI, END }, 0, 0);						// remove when all callers are decompiled
	addhook(0x006BB76E, (int)audio_play_sound_panned, 0, (int[]){EAX, EBX, ECX, EDX, EBP, END}, EAX, 0);	// remove when all callers are decompiled
	addhook(0x006C42D9, (int)scrolling_text_setup, 0, (int[]){EAX, ECX, EBP, END}, 0, EBX);					// remove when all callers are decompiled
	addhook(0x006C2321, (int)gfx_get_string_width, 0, (int[]){ESI, END}, 0, ECX);							// remove when all callers are decompiled
	addhook(0x006C2555, (int)format_string, 0, (int[]){EDI, EAX, ECX, END}, 0, 0);							// remove when all callers are decompiled
=======
	addhook(0x006E732D, (int)gfx_set_dirty_blocks, 0, (int[]){ EAX, EBX, EDX, EBP, END }, 0, 0, false);		// remove when all callers are decompiled
	addhook(0x006E7499, (int)gfx_redraw_screen_rect, 0, (int[]){ EAX, EBX, EDX, EBP, END }, 0, 0, false);	// remove when 0x6E7FF3 is decompiled
	addhook(0x006B752C, (int)ride_crash, 0, (int[]){ EDX, EBX, END }, 0, 0, false);							// remove when all callers are decompiled
	addhook(0x0069A42F, (int)peep_window_state_update, 0, (int[]){ ESI, END }, 0, 0, false);				// remove when all callers are decompiled
	addhook(0x006BB76E, (int)audio_play_sound_panned, 0, (int[]){EAX, EBX, ECX, EDX, EBP, END}, EAX, 0, false);	// remove when all callers are decompiled
	addhook(0x006C42D9, (int)scrolling_text_setup, 0, (int[]){EAX, ECX, EBP, END}, 0, EBX, false);			// remove when all callers are decompiled
	addhook(0x006C2321, (int)gfx_get_string_width, 0, (int[]){ESI, END}, 0, ECX, false);					// remove when all callers are decompiled
	addhook(0x006C2555, (int)format_string, 0, (int[]){EDI, EAX, ECX, END}, 0, 0, false);					// remove when all callers are decompiled
	addhook(0x006DAB4C, (int)sub_6DAB4C, 0, (int[]){ESI, END}, 0, EAX, true);								// remove when all callers are decompiled
>>>>>>> 19679de1
}

#if _MSC_VER >= 1900
/**
 * Temporary fix for libraries not compiled with VS2015
 */
FILE **__iob_func()
{
	static FILE* streams[3];
	streams[0] = stdin;
	streams[1] = stdout;
	streams[2] = stderr;
	return streams;
}
#endif<|MERGE_RESOLUTION|>--- conflicted
+++ resolved
@@ -606,25 +606,14 @@
  */
 static void openrct2_setup_rct2_hooks()
 {
-<<<<<<< HEAD
-	addhook(0x006E732D, (int)gfx_set_dirty_blocks, 0, (int[]){ EAX, EBX, EDX, EBP, END }, 0, 0);			// remove when all callers are decompiled
-	addhook(0x006E7499, (int)gfx_redraw_screen_rect, 0, (int[]){ EAX, EBX, EDX, EBP, END }, 0, 0);			// remove when 0x6E7FF3 is decompiled
-	addhook(0x0069A42F, (int)peep_window_state_update, 0, (int[]){ ESI, END }, 0, 0);						// remove when all callers are decompiled
-	addhook(0x006BB76E, (int)audio_play_sound_panned, 0, (int[]){EAX, EBX, ECX, EDX, EBP, END}, EAX, 0);	// remove when all callers are decompiled
-	addhook(0x006C42D9, (int)scrolling_text_setup, 0, (int[]){EAX, ECX, EBP, END}, 0, EBX);					// remove when all callers are decompiled
-	addhook(0x006C2321, (int)gfx_get_string_width, 0, (int[]){ESI, END}, 0, ECX);							// remove when all callers are decompiled
-	addhook(0x006C2555, (int)format_string, 0, (int[]){EDI, EAX, ECX, END}, 0, 0);							// remove when all callers are decompiled
-=======
 	addhook(0x006E732D, (int)gfx_set_dirty_blocks, 0, (int[]){ EAX, EBX, EDX, EBP, END }, 0, 0, false);		// remove when all callers are decompiled
 	addhook(0x006E7499, (int)gfx_redraw_screen_rect, 0, (int[]){ EAX, EBX, EDX, EBP, END }, 0, 0, false);	// remove when 0x6E7FF3 is decompiled
-	addhook(0x006B752C, (int)ride_crash, 0, (int[]){ EDX, EBX, END }, 0, 0, false);							// remove when all callers are decompiled
 	addhook(0x0069A42F, (int)peep_window_state_update, 0, (int[]){ ESI, END }, 0, 0, false);				// remove when all callers are decompiled
 	addhook(0x006BB76E, (int)audio_play_sound_panned, 0, (int[]){EAX, EBX, ECX, EDX, EBP, END}, EAX, 0, false);	// remove when all callers are decompiled
 	addhook(0x006C42D9, (int)scrolling_text_setup, 0, (int[]){EAX, ECX, EBP, END}, 0, EBX, false);			// remove when all callers are decompiled
 	addhook(0x006C2321, (int)gfx_get_string_width, 0, (int[]){ESI, END}, 0, ECX, false);					// remove when all callers are decompiled
 	addhook(0x006C2555, (int)format_string, 0, (int[]){EDI, EAX, ECX, END}, 0, 0, false);					// remove when all callers are decompiled
 	addhook(0x006DAB4C, (int)sub_6DAB4C, 0, (int[]){ESI, END}, 0, EAX, true);								// remove when all callers are decompiled
->>>>>>> 19679de1
 }
 
 #if _MSC_VER >= 1900
