--- conflicted
+++ resolved
@@ -3488,9 +3488,6 @@
 STR_5152    :.
 STR_5153    :RCT1 colour scheme
 STR_5154    :Hardware display
-<<<<<<< HEAD
-STR_5155    :Unlock all prices
-=======
 STR_5155    :Allow testing of unfinished tracks
 STR_5156    :{SMALLFONT}{BLACK}Allows testing of most ride types even when the track is unfinished, does not apply to block sectioned modes
->>>>>>> 6f3e389c
+STR_5157    :Unlock all prices